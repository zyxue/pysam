from pysam.libchtslib import *

from pysam.cutils import *
import pysam.cutils as cutils

import pysam.cfaidx as cfaidx
from pysam.cfaidx import *
import pysam.ctabix as ctabix
from pysam.ctabix import *
import pysam.csamfile as csamfile
from pysam.csamfile import *
import pysam.calignmentfile as calignmentfile
from pysam.calignmentfile import *
import pysam.calignedsegment as calignedsegment
from pysam.calignedsegment import *
import pysam.cvcf as cvcf
from pysam.cvcf import *
import pysam.cbcf as cbcf
from pysam.cbcf import *
import pysam.csamtools as csamtools

import pysam.Pileup as Pileup
import os


class SamtoolsError(Exception):
    '''exception raised in case of an error incurred in the samtools
    library.'''

    def __init__(self, value):
        self.value = value

    def __str__(self):
        return repr(self.value)


class SamtoolsDispatcher(object):
    '''The samtools dispatcher emulates the samtools command line as
    module calls.

    Captures stdout and stderr.

    Raises a :class:`pysam.SamtoolsError` exception in case samtools
    exits with an error code other than 0.

    Some command line options are associated with parsers.  For
    example, the samtools command "pileup -c" creates a tab-separated
    table on standard output. In order to associate parsers with
    options, an optional list of parsers can be supplied. The list
    will be processed in order checking for the presence of each
    option.

    If no parser is given or no appropriate parser is found, the stdout
    output of samtools commands will be returned.

    '''

    dispatch = None
    parsers = None

    def __init__(self, dispatch, parsers):
        self.dispatch = dispatch
        self.parsers = parsers
        self.stderr = []

    def __call__(self, *args, **kwargs):
        '''execute a samtools command.

        Keyword arguments:
        catch_stdout -- redirect stdout from the samtools command and return as variable (default True)
        raw -- ignore any parsers associated with this samtools command.
        '''
        retval, stderr, stdout = csamtools._samtools_dispatch(
<<<<<<< HEAD
            self.dispatch, args, **kwargs)
=======
            self.dispatch, args, catch_stdout=kwargs.get("catch_stdout", True))

>>>>>>> 7e9b1156
        if retval:
            raise SamtoolsError(
                'csamtools returned with error %i: %s' %
                (retval, "\n".join(stderr)))
        self.stderr = stderr
        # samtools commands do not propagate the return code correctly.
        # I have thus added this patch to throw if there is output on stderr.
        # Note that there is sometimes output on stderr that is not an error,
        # for example: [sam_header_read2] 2 sequences loaded.
        # Ignore messages like these
        stderr = [x for x in stderr
                  if not (x.startswith("[sam_header_read2]") or
                          x.startswith("[bam_index_load]") or
                          x.startswith("[bam_sort_core]") or
                          x.startswith("[samopen] SAM header is present"))]
        if stderr:
            raise SamtoolsError("\n".join(stderr))

        # call parser for stdout:
        if not kwargs.get("raw") and stdout and self.parsers:
            for options, parser in self.parsers:
                for option in options:
                    if option not in args:
                        break
                else:
                    return parser(stdout)

        return stdout

    def get_messages(self):
        return self.stderr

    def usage(self):
        '''return the samtools usage information for this command'''
        retval, stderr, stdout = csamtools._samtools_dispatch(
            self.dispatch)
        return "".join(stderr)

#
# samtools command line options to export in python
#
# import is a python reserved word.
SAMTOOLS_DISPATCH = {
    # samtools 'documented' commands
    "view": ("view", None),
    "sort": ("sort", None),
    "mpileup": ("mpileup", None),
    "depth": ("depth", None),
    "faidx": ("faidx", None),
    "tview": ("tview", None),
    "index": ("index", None),
    "idxstats": ("idxstats", None),
    "fixmate": ("fixmate", None),
    "flagstat": ("flagstat", None),
    "calmd": ("calmd", None),
    "merge": ("merge", None),
    "rmdup": ("rmdup", None),
    "reheader": ("reheader", None),
    "cat": ("cat", None),
    "targetcut": ("targetcut", None),
    "phase": ("phase", None),
    # others
    "samimport": ("import", None),
    "bam2fq": ("bam2fq", None),
    "pad2unpad": ("pad2unpad", None),
    "depad": ("pad2unpad", None),
    "bedcov": ("bedcov", None),
    "bamshuf": ("bamshuf", None),
    # obsolete
    # "pileup": "pileup", ( (("-c",), Pileup.iterate),),),
}

# instantiate samtools commands as python functions
for key, options in SAMTOOLS_DISPATCH.items():
    cmd, parser = options
    globals()[key] = SamtoolsDispatcher(cmd, parser)

# hack to export all the symbols from separate modules
__all__ = \
    libchtslib.__all__ +\
    cutils.__all__ +\
    ctabix.__all__ +\
    cvcf.__all__ +\
    cbcf.__all__ +\
    cfaidx.__all__ +\
    calignmentfile.__all__ +\
    calignedsegment.__all__ +\
    csamfile.__all__ +\
    ["SamtoolsError", "SamtoolsDispatcher"] +\
    list(SAMTOOLS_DISPATCH) +\
    ["Pileup"]

from pysam.version import __version__, __samtools_version__


def get_include():
    '''return a list of include directories.'''
    dirname = os.path.abspath(os.path.join(os.path.dirname(__file__)))
    return [dirname,
            os.path.join(dirname, 'include', 'htslib'),
            os.path.join(dirname, 'include', 'samtools')]


def get_defines():
    '''return a list of defined compilation parameters.'''
    return [('_FILE_OFFSET_BITS', '64'),
            ('_USE_KNETFILE', '')]


def get_libraries():
    '''return a list of libraries to link against.'''
    # Note that this list does not include csamtools.so as there are
    # numerous name conflicts with libchtslib.so.
    dirname = os.path.abspath(os.path.join(os.path.dirname(__file__)))
    return [os.path.join(dirname, x) for x in (
        'libchtslib.so',
        'ctabixproxies.so',
        'cfaidx.so',
        'csamfile.so',
        'cvcf.so',
        'cbcf.so',
        'ctabix.so')]<|MERGE_RESOLUTION|>--- conflicted
+++ resolved
@@ -71,12 +71,8 @@
         raw -- ignore any parsers associated with this samtools command.
         '''
         retval, stderr, stdout = csamtools._samtools_dispatch(
-<<<<<<< HEAD
-            self.dispatch, args, **kwargs)
-=======
             self.dispatch, args, catch_stdout=kwargs.get("catch_stdout", True))
 
->>>>>>> 7e9b1156
         if retval:
             raise SamtoolsError(
                 'csamtools returned with error %i: %s' %
