# cython: embedsignature=True
# cython: profile=True
# adds doc-strings for sphinx
import tempfile
import os
import sys
import platform
from cpython cimport PyBytes_Check, PyUnicode_Check
from cpython.version cimport PY_MAJOR_VERSION

########################################################################
########################################################################
########################################################################
## Python 3 compatibility functions
########################################################################
IS_PYTHON3 = PY_MAJOR_VERSION >= 3
<<<<<<< HEAD
=======
cdef from_string_and_size(char* s, size_t length):
    if PY_MAJOR_VERSION < 3:
        return s[:length]
    else:
        return s[:length].decode("ascii")

# filename encoding (copied from lxml.etree.pyx)
cdef str _FILENAME_ENCODING
_FILENAME_ENCODING = sys.getfilesystemencoding()
if _FILENAME_ENCODING is None:
    _FILENAME_ENCODING = sys.getdefaultencoding()
if _FILENAME_ENCODING is None:
    _FILENAME_ENCODING = 'ascii'

#cdef char* _C_FILENAME_ENCODING
#_C_FILENAME_ENCODING = <char*>_FILENAME_ENCODING

cdef bytes _encodeFilename(object filename):
    """Make sure a filename is 8-bit encoded (or None)."""
    if filename is None:
        return None
    elif PyBytes_Check(filename):
        return filename
    elif PyUnicode_Check(filename):
        return filename.encode(_FILENAME_ENCODING)
    else:
        raise TypeError, u"Argument must be string or unicode."

cdef bytes _forceBytes(object s):
    u"""convert string or unicode object to bytes, assuming ascii encoding.
    """
    if PY_MAJOR_VERSION < 3:
        return s
    elif s is None:
        return None
    elif PyBytes_Check(s):
        return s
    elif PyUnicode_Check(s):
        return s.encode('ascii')
    else:
        raise TypeError, u"Argument must be string, bytes or unicode."

cdef inline bytes _forceCmdlineBytes(object s):
    return _forceBytes(s)

cdef _charptr_to_str(char* s):
    if PY_MAJOR_VERSION < 3:
        return s
    else:
        return s.decode("ascii")

cdef _forceStr(object s):
    """Return s converted to str type of current Python (bytes in Py2, unicode in Py3)"""
    if s is None:
        return None
    if PY_MAJOR_VERSION < 3:
        return s
    elif PyBytes_Check(s):
        return s.decode('ascii')
    else:
        # assume unicode
        return s

########################################################################
########################################################################
########################################################################
## Constants and global variables
########################################################################
# defines imported from samtools
DEF SEEK_SET = 0
DEF SEEK_CUR = 1
DEF SEEK_END = 2

## These are bits set in the flag.
## have to put these definitions here, in csamtools.pxd they got ignored
## @abstract the read is paired in sequencing, no matter whether it is mapped in a pair */
DEF BAM_FPAIRED       =1
## @abstract the read is mapped in a proper pair */
DEF BAM_FPROPER_PAIR  =2
## @abstract the read itself is unmapped; conflictive with BAM_FPROPER_PAIR */
DEF BAM_FUNMAP        =4
## @abstract the mate is unmapped */
DEF BAM_FMUNMAP       =8
## @abstract the read is mapped to the reverse strand */
DEF BAM_FREVERSE      =16
## @abstract the mate is mapped to the reverse strand */
DEF BAM_FMREVERSE     =32
## @abstract this is read1 */
DEF BAM_FREAD1        =64
## @abstract this is read2 */
DEF BAM_FREAD2       =128
## @abstract not primary alignment */
DEF BAM_FSECONDARY   =256
## @abstract QC failure */
DEF BAM_FQCFAIL      =512
## @abstract optical or PCR duplicate */
DEF BAM_FDUP        =1024

#####################################################################
# CIGAR operations
DEF BAM_CIGAR_SHIFT=4
DEF BAM_CIGAR_MASK=((1 << BAM_CIGAR_SHIFT) - 1)

DEF BAM_CMATCH     = 0
DEF BAM_CINS       = 1
DEF BAM_CDEL       = 2
DEF BAM_CREF_SKIP  = 3
DEF BAM_CSOFT_CLIP = 4
DEF BAM_CHARD_CLIP = 5
DEF BAM_CPAD       = 6
DEF BAM_CEQUAL     = 7
DEF BAM_CDIFF      = 8

cdef char* CODE2CIGAR= "MIDNSHP=X"
if IS_PYTHON3:
    CIGAR2CODE = dict( [y,x] for x,y in enumerate( CODE2CIGAR) )
else:
    CIGAR2CODE = dict( [ord(y),x] for x,y in enumerate( CODE2CIGAR) )
CIGAR_REGEX = re.compile( "(\d+)([MIDNSHP=X])" )

#####################################################################
## set pysam stderr to /dev/null
pysam_unset_stderr()

#####################################################################
# hard-coded constants
cdef char * bam_nt16_rev_table = "=ACMGRSVTWYHKDBN"
cdef int max_pos = 2 << 29

#####################################################################
#####################################################################
#####################################################################
## private factory methods
#####################################################################
cdef class AlignedRead
cdef makeAlignedRead(bam1_t * src):
    '''enter src into AlignedRead.'''
    cdef AlignedRead dest = AlignedRead.__new__(AlignedRead)
    dest._delegate = bam_dup1(src)
    return dest

cdef class PileupProxy
cdef makePileupProxy( bam_pileup1_t ** plp, int tid, int pos, int n ):
     cdef PileupProxy dest = PileupProxy.__new__(PileupProxy)
     dest.plp = plp
     dest.tid = tid
     dest.pos = pos
     dest.n = n
     return dest

cdef class PileupRead
cdef makePileupRead( bam_pileup1_t * src ):
    '''fill a  PileupRead object from a bam_pileup1_t * object.'''
    cdef PileupRead dest = PileupRead.__new__(PileupRead)
    dest._alignment = makeAlignedRead( src.b )
    dest._qpos = src.qpos
    dest._indel = src.indel
    dest._level = src.level
    dest._is_del = src.is_del
    dest._is_head = src.is_head
    dest._is_tail = src.is_tail
    return dest

cdef class FastqProxy
cdef makeFastqProxy( kseq_t * src):
    '''enter src into AlignedRead.'''
    cdef FastqProxy dest = FastqProxy.__new__(FastqProxy)
    dest._delegate = src
    return dest

cdef convertBinaryTagToList( uint8_t * s ):
    """return bytesize, number of values list of values in s."""
    cdef char auxtype
    cdef uint8_t byte_size
    cdef int32_t nvalues

    # get byte size
    auxtype = s[0]
    byte_size = bam_aux_type2size( auxtype )
    s += 1
    # get number of values in array
    nvalues = (<int32_t*>s)[0]
    s += 4
    # get values
    values = []
    if auxtype == 'c':
        for x from 0 <= x < nvalues:
            values.append((<int8_t*>s)[0])
            s += 1
    elif auxtype == 'C':
        for x from 0 <= x < nvalues:
            values.append((<uint8_t*>s)[0])
            s += 1
    elif auxtype == 's':
        for x from 0 <= x < nvalues:
            values.append((<int16_t*>s)[0])
            s += 2
    elif auxtype == 'S':
        for x from 0 <= x < nvalues:
            values.append((<uint16_t*>s)[0])
            s += 2
    elif auxtype == 'i':
        for x from 0 <= x < nvalues:
            values.append((<int32_t*>s)[0])
            s += 4
    elif auxtype == 'I':
        for x from 0 <= x < nvalues:
            values.append((<uint32_t*>s)[0])
            s += 4
    elif auxtype == 'f':
        for x from 0 <= x < nvalues:
            values.append((<float*>s)[0])
            s += 4

    return byte_size, nvalues, values

#####################################################################
#####################################################################
#####################################################################
## Generic callbacks for inserting python callbacks.
#####################################################################
cdef int fetch_callback( bam1_t *alignment, void *f):
    '''callback for bam_fetch.

    calls function in *f* with a new :class:`AlignedRead` object as parameter.
    '''
    a = makeAlignedRead( alignment )
    (<object>f)(a)

class PileupColumn(object):
    '''A pileup column. A pileup column contains
    all the reads that map to a certain target base.

    tid
        chromosome ID as is defined in the header
    pos
        the target base coordinate (0-based)
    n
        number of reads mapping to this column
    pileups
        list of reads (:class:`pysam.PileupRead`) aligned to this column
    '''
    def __str__(self):
        return "\t".join( map(str, (self.tid, self.pos, self.n))) +\
            "\n" + "\n".join( map(str, self.pileups) )

cdef int pileup_callback( uint32_t tid, uint32_t pos, int n, bam_pileup1_t *pl, void *f):
    '''callback for pileup.

    calls function in *f* with a new :class:`Pileup` object as parameter.

    tid
        chromosome ID as is defined in the header
    pos
        start coordinate of the alignment, 0-based
    n
        number of elements in pl array
    pl
        array of alignments
    data
        user provided data
    '''

    p = PileupColumn()
    p.tid = tid
    p.pos = pos
    p.n = n
    pileups = []

    cdef int x
    for x from 0 <= x < n:
        pileups.append( makePileupRead( &(pl[x]) ) )
    p.pileups = pileups

    (<object>f)(p)

cdef int pileup_fetch_callback( bam1_t *b, void *data):
    '''callback for bam_fetch.

    Fetches reads and submits them to pileup.
    '''
    cdef bam_plbuf_t * buf
    buf = <bam_plbuf_t*>data
    bam_plbuf_push(b, buf)
    return 0

######################################################################
######################################################################
######################################################################
# valid types for sam headers
VALID_HEADER_TYPES = {"HD" : dict,
                      "SQ" : list,
                      "RG" : list,
                      "PG" : list,
                      "CO" : list}

# order of records within sam headers
VALID_HEADERS = ("HD", "SQ", "RG", "PG", "CO")

# type conversions within sam header records
VALID_HEADER_FIELDS = {"HD" : {"VN" : str, "SO" : str, "GO" : str},
                       "SQ" : {"SN" : str, "LN" : int, "AS" : str, 
                               "M5" : str, "SP" : str, "UR" : str,},
                       "RG" : {"ID" : str, "CN" : str, "DS" : str,
                               "DT" : str, "FO" : str, "KS" : str,
                               "LB" : str, "PG" : str, "PI" : str,
                               "PL" : str, "PU" : str, "SM" : str,},
                       "PG" : {"ID" : str, "PN" : str, "CL" : str, 
                               "PP" : str, "DS" : str, "VN" : str,},}

# output order of fields within records
VALID_HEADER_ORDER = {"HD" : ("VN", "SO", "GO"),
                      "SQ" : ("SN", "LN", "AS", "M5",
                               "UR", "SP"),
                      "RG" : ("ID", "SM", "LB", "DS", 
                              "PU", "PI", "CN", "DT",
                              "PL", "FO", "KS", "PG"),
                      "PG" : ("PN", "ID", "VN", "CL", 
                              "PP"),}

######################################################################
######################################################################
######################################################################
## Public methods
######################################################################
cdef class Fastafile:
    '''*(filename)*

    A *FASTA* file. The file is automatically opened.

    The file expects an indexed fasta file.

    TODO:
        add automatic indexing.
        add function to get sequence names.
    '''

    def __cinit__(self, *args, **kwargs ):
        self.fastafile = NULL
        self._filename = None
        self._references = None
        self._lengths = None
        self.reference2length = None
        self._open( *args, **kwargs )

    def _isOpen( self ):
        '''return true if samfile has been opened.'''
        return self.fastafile != NULL

    def __len__(self):
        if self.fastafile == NULL:
            raise ValueError( "calling len() on closed file" )

        return faidx_fetch_nseq(self.fastafile)

    def _open(self, filename):
        '''open an indexed fasta file.

        This method expects an indexed fasta file.
        '''

        # close a previously opened file
        if self.fastafile != NULL: self.close()
        self._filename = _encodeFilename(filename)
        self.fastafile = fai_load(self._filename)

        if self.fastafile == NULL:
            raise IOError("could not open file `%s`" % filename)

        # read index
        if not os.path.exists( self._filename + b".fai" ):
            raise ValueError("could not locate index file")

        with open( self._filename + b".fai" ) as inf:
            data = [ x.split("\t") for x in inf ]
            self._references = tuple(x[0] for x in data)
            self._lengths = tuple(int(x[1]) for x in data)
            self.reference2length = dict(zip(self._references, self._lengths))

    def close( self ):
        if self.fastafile != NULL:
            fai_destroy( self.fastafile )
            self.fastafile = NULL

    def __dealloc__(self):
        self.close()

    property filename:
        '''number of :term:`filename` associated with this object.'''
        def __get__(self):
            return self._filename

    property references:
        '''tuple with the names of :term:`reference` sequences.'''
        def __get__(self):
            return self._references

    property nreferences:
        '''number of :term:`reference` sequences in the file.'''
        def __get__(self):
            return len(self._references) if self.references else None

    property lengths:
        '''tuple with the lengths of :term:`reference` sequences.'''
        def __get__(self):
            return self._lengths

    def fetch( self,
               reference = None,
               start = None,
               end = None,
               region = None):

        '''*(reference = None, start = None, end = None, region = None)*

        fetch :class:`AlignedRead` objects in a :term:`region` using 0-based indexing.

        The region is specified by :term:`reference`, *start* and *end*.

        fetch returns an empty string if the region is out of range or addresses an unknown *reference*.

        If *reference* is given and *start* is None, the sequence from the
        first base is returned. Similarly, if *end* is None, the sequence
        until the last base is returned.

        Alternatively, a samtools :term:`region` string can be supplied.
        '''

        if not self._isOpen():
            raise ValueError( "I/O operation on closed file" )

        cdef int length
        cdef char * seq

        if not region:
            if reference is None: raise ValueError( 'no sequence/region supplied.' )
            if start is None: start = 0
            if end is None: end = max_pos -1

            if start > end: raise ValueError( 'invalid region: start (%i) > end (%i)' % (start, end) )
            if start == end: return b""
            # valid ranges are from 0 to 2^29-1
            if not 0 <= start < max_pos: raise IndexError( 'start out of range (%i)' % start )
            if not 0 <= end < max_pos: raise IndexError( 'end out of range (%i)' % end )
            # note: faidx_fetch_seq has a bug such that out-of-range access
            # always returns the last residue. Hence do not use faidx_fetch_seq,
            # but use fai_fetch instead
            # seq = faidx_fetch_seq(self.fastafile,
            #                       reference,
            #                       start,
            #                       end-1,
            #                       &length)
            region = "%s:%i-%i" % (reference, start+1, end)
            if PY_MAJOR_VERSION >= 3:
                region = region.encode('ascii')
            seq = fai_fetch( self.fastafile,
                             region,
                             &length )
        else:
            # samtools adds a '\0' at the end
            seq = fai_fetch( self.fastafile, region, &length )

        # copy to python
        if seq == NULL:
            return b""
        else:
            try:
                py_seq = seq[:length]
            finally:
                free(seq)

        return py_seq

    cdef char * _fetch( self, char * reference, int start, int end, int * length ):
        '''fetch sequence for reference, start and end'''

        return faidx_fetch_seq(self.fastafile,
                               reference,
                               start,
                               end-1,
                               length )

    def getReferenceLength( self, reference ):
        '''return the length of reference.'''
        return self.reference2length[reference]

    def __getitem__(self, reference):
        return self.fetch(reference)

    def __contains__( self, reference ):
        '''return true if reference in fasta file.'''
        return reference in self.reference2length

######################################################################
######################################################################
######################################################################
## Fastq file
######################################################################

cdef class FastqProxy:
    def __init__(self): pass

    property name:
        def __get__(self):
            return self._delegate.name.s

    property sequence:
        def __get__(self):
            return self._delegate.seq.s

    property comment:
        def __get__(self):
            if self._delegate.comment.l:
                return self._delegate.comment.s
            else: return None

    property quality:
        def __get__(self):
            if self._delegate.qual.l:
                return self._delegate.qual.s
            else: return None

cdef class Fastqfile:
    '''*(filename)*

    A *FASTQ* file. The file is automatically opened.

    '''
    def __cinit__(self, *args, **kwargs):
        # self.fastqfile = <gzFile*>NULL
        self._filename = None
        self.entry = NULL
        self._open(*args, **kwargs)

    def _isOpen( self ):
        '''return true if samfile has been opened.'''
        return self.entry != NULL

    def _open(self, filename):
        '''open an indexed fasta file.

        This method expects an indexed fasta file.
        '''
        self.close()

        if not os.path.exists(filename):
            raise IOError("No such file or directory: %s" % filename)

        filename = _encodeFilename(filename)
        self.fastqfile = gzopen(filename, "r")
        self.entry = kseq_init(self.fastqfile)
        self._filename = filename

    def close( self ):
        '''close file.'''
        if self.entry != NULL:
            gzclose(self.fastqfile)
            if self.entry:
                kseq_destroy(self.entry)
                self.entry = NULL

    def __dealloc__(self):
        self.close()

    property filename:
        '''number of :term:`filename` associated with this object.'''
        def __get__(self):
            return self._filename

    def __iter__(self):
        if not self._isOpen(): raise ValueError( "I/O operation on closed file" )
        return self

    cdef kseq_t * getCurrent(self):
        return self.entry

    cdef int cnext(self):
        '''C version of iterator
        '''
        return kseq_read(self.entry)

    def __next__(self):
        """
        python version of next().
        """
        cdef int l
        l = kseq_read( self.entry)
        if (l > 0):
            return makeFastqProxy( self.entry )
        else:
            raise StopIteration

#------------------------------------------------------------------------
#------------------------------------------------------------------------
#------------------------------------------------------------------------
cdef int count_callback( bam1_t *alignment, void *f):
     '''callback for bam_fetch - count number of reads.
     '''
     cdef int* counter = (<int*>f)
     counter[0] += 1;

ctypedef struct MateData:
     char * name
     bam1_t * mate
     uint32_t flag

#------------------------------------------------------------------------
#------------------------------------------------------------------------
#------------------------------------------------------------------------
cdef int mate_callback( bam1_t *alignment, void *f):
     '''callback for bam_fetch = filter mate
     '''
     cdef MateData * d = (<MateData*>f)
     # printf("mate = %p, name1 = %s, name2=%s\t%i\t%i\t%i\n",
     #        d.mate, d.name, bam1_qname(alignment),
     #        d.flag, alignment.core.flag, alignment.core.flag & d.flag)

     if d.mate == NULL:
         # could be sped up by comparing the lengths of query strings first
         # using l_qname
         #
         # also, make sure that we get the other read by comparing
         # the flags
         if alignment.core.flag & d.flag != 0 and \
                 strcmp( bam1_qname( alignment ), d.name ) == 0:
             d.mate = bam_dup1( alignment )


cdef class Samfile:
    '''*(filename, mode=None, template = None, referencenames = None, referencelengths = None, text = NULL, header = None,
         add_sq_text = False, check_header = True, check_sq = True )*

    A :term:`SAM`/:term:`BAM` formatted file. The file is automatically opened.

    *mode* should be ``r`` for reading or ``w`` for writing. The default is text mode (:term:`SAM`). For binary
    (:term:`BAM`) I/O you should append ``b`` for compressed or ``u`` for uncompressed :term:`BAM` output.
    Use ``h`` to output header information in text (:term:`TAM`)  mode.

    If ``b`` is present, it must immediately follow ``r`` or ``w``.
    Valid modes are ``r``, ``w``, ``wh``, ``rb``, ``wb`` and ``wbu``. For instance, to open
    a :term:`BAM` formatted file for reading, type::

        f = pysam.Samfile('ex1.bam','rb')

    If mode is not specified, we will try to auto-detect in the order 'rb', 'r', thus both the following
    should work::

        f1 = pysam.Samfile('ex1.bam' )
        f2 = pysam.Samfile('ex1.sam' )

    If an index for a BAM file exists (.bai), it will be opened automatically. Without an index random
    access to reads via :meth:`fetch` and :meth:`pileup` is disabled.

    For writing, the header of a :term:`SAM` file/:term:`BAM` file can be constituted from several
    sources (see also the samtools format specification):

        1. If *template* is given, the header is copied from a another *Samfile*
           (*template* must be of type *Samfile*).

        2. If *header* is given, the header is built from a multi-level dictionary. The first level
           are the four types ('HD', 'SQ', ...). The second level are a list of lines, with each line
           being a list of tag-value pairs. The header is constructed first from all the defined fields,
           followed by user tags in alphabetical order.

        3. If *text* is given, new header text is copied from raw text.

        4. The names (*referencenames*) and lengths (*referencelengths*) are supplied directly as lists. 
           By default, 'SQ' and 'LN' tags will be added to the header text. This option can be
           changed by unsetting the flag *add_sq_text*. 

    By default, if file a file is opened in mode 'r', it is checked for a valid header
    (*check_header* = True) and a definition of chromosome names (*check_sq* = True). 
    
    '''

    def __cinit__(self, *args, **kwargs ):
        self.samfile = NULL
        self._filename = None
        self.isbam = False
        self.isstream = False
        self._open( *args, **kwargs )

        # allocate memory for iterator
        self.b = <bam1_t*>calloc(1, sizeof(bam1_t))

    def _isOpen( self ):
        '''return true if samfile has been opened.'''
        return self.samfile != NULL

    def _hasIndex( self ):
        '''return true if samfile has an existing (and opened) index.'''
        return self.index != NULL

    def _open( self,
               filename,
               mode = None,
               Samfile template = None,
               referencenames = None,
               referencelengths = None,
               text = None,
               header = None,
               port = None,
               add_sq_text = True,
               check_header = True,
               check_sq = True,
              ):
        '''open a sam/bam file.

        If _open is called on an existing bamfile, the current file will be
        closed and a new file will be opened.
        '''

        # read mode autodetection
        if mode is None:
            try:
                self._open(filename, 'rb', template=template,
                           referencenames=referencenames,
                           referencelengths=referencelengths,
                           text=text, header=header, port=port,
                           check_header=check_header,
                           check_sq=check_sq)
                return
            except ValueError, msg:
                pass

            self._open(filename, 'r', template=template,
                       referencenames=referencenames,
                       referencelengths=referencelengths,
                       text=text, header=header, port=port,
                       check_header=check_header,
                       check_sq=check_sq)
            return

        assert mode in ( "r","w","rb","wb", "wh", "wbu", "rU" ), "invalid file opening mode `%s`" % mode

        # close a previously opened file
        if self.samfile != NULL: self.close()

        cdef bam_header_t * header_to_write
        header_to_write = NULL

        cdef bytes bmode = mode.encode('ascii')
        self._filename = filename = _encodeFilename(filename)
        self.isstream = filename == b"-"

        self.isbam = len(mode) > 1 and mode[1] == 'b'

        self.isremote = filename.startswith(b"http:") or filename.startswith(b"ftp:")

        cdef char * ctext
        ctext = NULL

        if mode[0] == 'w':
            # open file for writing

            # header structure (used for writing)
            if template:
                # copy header from another file
                header_to_write = template.samfile.header

            elif header:
                header_to_write = self._buildHeader( header )

            else:
                # build header from a target names and lengths
                assert referencenames and referencelengths, "either supply options `template`, `header` or  both `referencenames` and `referencelengths` for writing"
                assert len(referencenames) == len(referencelengths), "unequal names and lengths of reference sequences"

                # allocate and fill header
                referencenames = [ _forceBytes(ref) for ref in referencenames ]
                header_to_write = bam_header_init()
                header_to_write.n_targets = len(referencenames)
                n = 0
                for x in referencenames: n += len(x) + 1
                header_to_write.target_name = <char**>calloc(n, sizeof(char*))
                header_to_write.target_len = <uint32_t*>calloc(n, sizeof(uint32_t))
                for x from 0 <= x < header_to_write.n_targets:
                    header_to_write.target_len[x] = referencelengths[x]
                    name = referencenames[x]
                    header_to_write.target_name[x] = <char*>calloc(len(name)+1, sizeof(char))
                    strncpy( header_to_write.target_name[x], name, len(name) )

                # Optionally, if there is no text, add a SAM compatible header to output
                # file.
                if text is None and add_sq_text:
                    text = []
                    for x from 0 <= x < header_to_write.n_targets:
                        text.append( "@SQ\tSN:%s\tLN:%s\n" % \
                                         (_forceStr(referencenames[x]), 
                                          referencelengths[x] ) )
                    text = ''.join(text)

                if text != None:
                    # copy without \0
                    text = _forceBytes(text)
                    ctext = text
                    header_to_write.l_text = strlen(ctext)
                    header_to_write.text = <char*>calloc( strlen(ctext), sizeof(char) )
                    memcpy( header_to_write.text, ctext, strlen(ctext) )

                header_to_write.hash = NULL
                header_to_write.rg2lib = NULL

            # open file. Header gets written to file at the same time for bam files
            # and sam files (in the latter case, the mode needs to be wh)
            self.samfile = samopen( filename, bmode, header_to_write )

            # bam_header_destroy takes care of cleaning up of all the members
            if not template and header_to_write != NULL:
                bam_header_destroy( header_to_write )

        elif mode[0] == "r":
            # open file for reading
            if filename != b"-" and not self.isremote and not os.path.exists( filename ):
                raise IOError( "file `%s` not found" % filename)

            # try to detect errors
            self.samfile = samopen( filename, bmode, NULL )
            if self.samfile == NULL:
                raise ValueError( "could not open file (mode='%s') - is it SAM/BAM format?" % mode)

            # bam files require a valid header
            if self.isbam:
                if self.samfile.header == NULL:
                    raise ValueError( "file does not have valid header (mode='%s') - is it BAM format?" % mode )
            else:
                # in sam files it is optional (samfile full of unmapped reads)
                if check_header and self.samfile.header == NULL:
                    raise ValueError( "file does not have valid header (mode='%s') - is it SAM format?" % mode )

            # disabled for autodetection to work
            # needs to be disabled so that reading from sam-files without headers works
            if check_sq and self.samfile.header.n_targets == 0:
                raise ValueError( "file header is empty (mode='%s') - is it SAM/BAM format?" % mode)

        if self.samfile == NULL:
            raise IOError("could not open file `%s`" % filename )

        # check for index and open if present
        if mode[0] == "r" and self.isbam:

            if not self.isremote:
                if not os.path.exists(filename + b".bai") \
                        and not os.path.exists( filename[:-4] + b".bai"):
                    self.index = NULL
                else:
                    # returns NULL if there is no index or index could not be opened
                    self.index = bam_index_load(filename)
                    if self.index == NULL:
                        raise IOError("error while opening index `%s` " % filename )
            else:
                self.index = bam_index_load(filename)
                if self.index == NULL:
                    warnings.warn("unable to open index for `%s` " % filename)

            if not self.isstream:
                self.start_offset = bam_tell( self.samfile.x.bam )

    def gettid( self, reference ):
        '''
        convert :term:`reference` name into numerical :term:`tid`

        returns -1 if reference is not known.
        '''
        if not self._isOpen(): raise ValueError( "I/O operation on closed file" )
        reference = _forceBytes(reference)
        return pysam_reference2tid( self.samfile.header, reference )

    def getrname( self, tid ):
        '''
        convert numerical :term:`tid` into :term:`reference` name.'''
        if not self._isOpen(): raise ValueError( "I/O operation on closed file" )
        if not 0 <= tid < self.samfile.header.n_targets:
            raise ValueError( "tid %i out of range 0<=tid<%i" % (tid, self.samfile.header.n_targets ) )
        return _charptr_to_str(self.samfile.header.target_name[tid])

    cdef char * _getrname( self, int tid ): # TODO unused
        '''
        convert numerical :term:`tid` into :term:`reference` name.'''
        if not self._isOpen(): raise ValueError( "I/O operation on closed file" )
        if not 0 <= tid < self.samfile.header.n_targets:
            raise ValueError( "tid %i out of range 0<=tid<%i" % (tid, self.samfile.header.n_targets ) )
        return self.samfile.header.target_name[tid]

    def _parseRegion( self,
                      reference = None,
                      start = None,
                      end = None,
                      region = None ):
        '''
        parse region information.

        raise ValueError for for invalid regions.

        returns a tuple of flag, tid, start and end. Flag indicates
        whether some coordinates were supplied.

        Note that regions are 1-based, while start,end are python coordinates.
        '''
        # This method's main objective is to translate from a reference to a tid.
        # For now, it calls bam_parse_region, which is clumsy. Might be worth
        # implementing it all in pysam (makes use of khash).

        cdef int rtid
        cdef long long rstart
        cdef long long rend

        rtid = -1
        rstart = 0
        rend = max_pos
        if start != None:
            try:
                rstart = start
            except OverflowError:
                raise ValueError( 'start out of range (%i)' % start )

        if end != None:
            try:
                rend = end
            except OverflowError:
                raise ValueError( 'end out of range (%i)' % end )

        if region:
            region = _forceStr(region)
            parts = re.split( "[:-]", region )
            reference = parts[0]
            if len(parts) >= 2: rstart = int(parts[1]) - 1
            if len(parts) >= 3: rend = int(parts[2])

        if not reference: return 0, 0, 0, 0

        rtid = self.gettid( reference )
        if rtid < 0: raise ValueError( "invalid reference `%s`" % reference )
        if rstart > rend: raise ValueError( 'invalid coordinates: start (%i) > end (%i)' % (rstart, rend) )
        if not 0 <= rstart < max_pos: raise ValueError( 'start out of range (%i)' % rstart )
        if not 0 <= rend <= max_pos: raise ValueError( 'end out of range (%i)' % rend )

        return 1, rtid, rstart, rend

    def reset( self ):
        '''reset file position to beginning of read section.'''
        return self.seek( self.start_offset, 0 )

    def seek( self, uint64_t offset, int where = 0):
        '''
        move file pointer to position *offset*, see :meth:`pysam.Samfile.tell`.
        '''

        if not self._isOpen():
            raise ValueError( "I/O operation on closed file" )
        if not self.isbam:
            raise NotImplementedError("seek only available in bam files")
        if self.isstream:
            raise OSError("seek no available in streams")

        return bam_seek( self.samfile.x.bam, offset, where )

    def tell( self ):
        '''
        return current file position
        '''
        if not self._isOpen():
            raise ValueError( "I/O operation on closed file" )
        if not self.isbam:
            raise NotImplementedError("seek only available in bam files")

        return bam_tell( self.samfile.x.bam )

    def fetch(self,
              reference=None,
              start=None,
              end=None,
              region=None,
              callback=None,
              until_eof=False,
              reopen=True):
        '''fetch aligned reads in a :term:`region` using 0-based indexing. The
        region is specified by :term:`reference`, *start* and
        *end*. Alternatively, a samtools :term:`region` string can be
        supplied.

        Without *reference* or *region* all mapped reads will be
        fetched. The reads will be returned ordered by reference
        sequence, which will not necessarily be the order within the
        file.

        If *until_eof* is given, all reads from the current file
        position will be returned in order as they are within the
        file. Using this option will also fetch unmapped reads.

        If *reopen* is set to true, the iterator returned will receive
        its own filehandle to the samfile effectively opening its own
        copy of the file. The default behaviour is to re-open in order
        to safely work with multiple concurrent iterators on the same
        file. Re-opening a samfile creates some overhead, so when
        using many calls to fetch() *reopen* can be set to False to
        gain some speed. Also, the tell() method will only work if
        *reopen* is set to False.

        If only *reference* is set, all reads aligned to *reference*
        will be fetched.

        The method returns an iterator of type :class:`pysam.IteratorRow` unless
        a *callback is provided. If *callback* is given, the callback will be executed
        for each position within the :term:`region`. Note that callbacks currently work
        only, if *region* or *reference* is given.

        Note that a :term:`SAM` file does not allow random access. If
        *region* or *reference* are given, an exception is raised.

        '''
        cdef int rtid, rstart, rend, has_coord

        if not self._isOpen():
            raise ValueError( "I/O operation on closed file" )

        has_coord, rtid, rstart, rend = self._parseRegion(reference,
                                                          start,
                                                          end,
                                                          region)

        # Turn of re-opening if samfile is a stream
        if self.isstream:
            reopen = False

        if self.isbam:
            if not until_eof and not self._hasIndex() and not self.isremote:
                raise ValueError( "fetch called on bamfile without index" )

            if callback:
                if not has_coord: raise ValueError( "callback functionality requires a region/reference" )
                if not self._hasIndex(): raise ValueError( "no index available for fetch" )
                return bam_fetch(self.samfile.x.bam,
                                 self.index,
                                 rtid,
                                 rstart,
                                 rend,
                                 <void*>callback,
                                 fetch_callback )
            else:
                if has_coord:
                    return IteratorRowRegion( self, rtid, rstart, rend, 
                                              reopen=reopen )
                else:
                    if until_eof:
                        return IteratorRowAll( self, reopen=reopen )
                    else:
                        # AH: check - reason why no reopen for AllRefs?
                        return IteratorRowAllRefs(self ) # , reopen=reopen )
        else:
            if has_coord:
                raise ValueError ("fetching by region is not available for sam files" )

            if callback:
                raise NotImplementedError("callback not implemented yet")

            if self.samfile.header == NULL:
                raise ValueError("fetch called for samfile without header")

            # check if targets are defined
            # give warning, sam_read1 segfaults
            if self.samfile.header.n_targets == 0:
                warnings.warn( "fetch called for samfile without header")
                
            return IteratorRowAll(self, reopen=reopen )

    def head(self, n):
        '''
        return iterator over the first n alignments. 

        This is useful for inspecting the bam-file.
        '''
        return IteratorRowHead(self, n)

    def mate(self,
             AlignedRead read):
        '''return the mate of :class:`AlignedRead` *read*.

        Throws a ValueError if read is unpaired or the mate
        is unmapped.

        .. note::
            Calling this method will change the file position.
            This might interfere with any iterators that have
            not re-opened the file.

        '''
        cdef uint32_t flag = read._delegate.core.flag

        if flag & BAM_FPAIRED == 0:
            raise ValueError( "read %s: is unpaired" % (read.qname))
        if flag & BAM_FMUNMAP != 0:
            raise ValueError( "mate %s: is unmapped" % (read.qname))

        cdef MateData mate_data

        mate_data.name = <char *>bam1_qname(read._delegate)
        mate_data.mate = NULL
        # xor flags to get the other mate
        cdef int x = BAM_FREAD1 + BAM_FREAD2
        mate_data.flag = ( flag ^ x) & x

        bam_fetch(self.samfile.x.bam,
                  self.index,
                  read._delegate.core.mtid,
                  read._delegate.core.mpos,
                  read._delegate.core.mpos + 1,
                  <void*>&mate_data,
                  mate_callback )

        if mate_data.mate == NULL:
            raise ValueError( "mate not found" )

        cdef AlignedRead dest = AlignedRead.__new__(AlignedRead)
        dest._delegate = mate_data.mate
        return dest

    def count( self,
               reference = None,
               start = None,
               end = None,
               region = None,
               until_eof = False ):
        '''*(reference = None, start = None, end = None, region = None, callback = None, until_eof = False)*

        count  reads :term:`region` using 0-based indexing. The region is specified by
        :term:`reference`, *start* and *end*. Alternatively, a samtools :term:`region` string can be supplied.

        Note that a :term:`TAM` file does not allow random access. If *region* or *reference* are given,
        an exception is raised.
        '''
        cdef int rtid
        cdef int rstart
        cdef int rend

        if not self._isOpen():
            raise ValueError( "I/O operation on closed file" )

        region, rtid, rstart, rend = self._parseRegion( reference, start, end, region )

        cdef int counter
        counter = 0;

        if self.isbam:
            if not until_eof and not self._hasIndex() and not self.isremote:
                raise ValueError( "fetch called on bamfile without index" )

            if not region:
                raise ValueError( "counting functionality requires a region/reference" )
            if not self._hasIndex(): raise ValueError( "no index available for fetch" )
            bam_fetch(self.samfile.x.bam,
                             self.index,
                             rtid,
                             rstart,
                             rend,
                             <void*>&counter,
                             count_callback )
            return counter
        else:
            raise ValueError ("count for a region is not available for sam files" )

    def pileup( self,
                reference = None,
                start = None,
                end = None,
                region = None,
                callback = None,
                **kwargs ):
        '''
        perform a :term:`pileup` within a :term:`region`. The region is specified by
        :term:`reference`, *start* and *end* (using 0-based indexing).
        Alternatively, a samtools *region* string can be supplied.

        Without *reference* or *region* all reads will be used for the pileup. The reads will be returned
        ordered by :term:`reference` sequence, which will not necessarily be the order within the file.

        The method returns an iterator of type :class:`pysam.IteratorColumn` unless
        a *callback is provided. If a *callback* is given, the callback will be executed
        for each column within the :term:`region`.

        Note that :term:`SAM` formatted files do not allow random access.
        In these files, if a *region* or *reference* are given an exception is raised.

        Optional *kwargs* to the iterator:

        stepper
           The stepper controlls how the iterator advances.
           Possible options for the stepper are

           ``all``
              use all reads for pileup.
           ``samtools``
              same filter and read processing as in :term:`csamtools` pileup

        fastafile
           A :class:`FastaFile` object

        mask
           Skip all reads with bits set in mask if mask=True.

        max_depth
           Maximum read depth permitted. The default limit is *8000*.

        truncate
           By default, the samtools pileup engine outputs all reads overlapping a region (see note below).
           If truncate is True and a region is given, only output columns in the exact region
           specificied.

        .. note::

            *all* reads which overlap the region are returned. The first base returned will be the
            first base of the first read *not* necessarily the first base of the region used in the query.

        '''
        cdef int rtid, rstart, rend, has_coord
        cdef bam_plbuf_t *buf

        if not self._isOpen():
            raise ValueError( "I/O operation on closed file" )

        has_coord, rtid, rstart, rend = self._parseRegion( reference, start, end, region )

        if self.isbam:
            if not self._hasIndex(): raise ValueError( "no index available for pileup" )

            if callback:
                if not has_coord: raise ValueError( "callback functionality requires a region/reference" )

                buf = bam_plbuf_init( <bam_pileup_f>pileup_callback, <void*>callback )
                bam_fetch(self.samfile.x.bam,
                          self.index, rtid, rstart, rend,
                          buf, pileup_fetch_callback )

                # finalize pileup
                bam_plbuf_push( NULL, buf)
                bam_plbuf_destroy(buf)
            else:
                if has_coord:
                    return IteratorColumnRegion( self,
                                                 tid = rtid,
                                                 start = rstart,
                                                 end = rend,
                                                 **kwargs )
                else:
                    return IteratorColumnAllRefs(self, **kwargs )

        else:
            raise NotImplementedError( "pileup of samfiles not implemented yet" )

    def close( self ):
        '''
        closes the :class:`pysam.Samfile`.'''
        if self.samfile != NULL:
            samclose( self.samfile )
            bam_index_destroy(self.index);
            self.samfile = NULL

    def __dealloc__( self ):
        # remember: dealloc cannot call other methods
        # note: no doc string
        # note: __del__ is not called.
        self.close()
        bam_destroy1(self.b)

    cpdef int write( self, AlignedRead read ) except -1:
        '''
        write a single :class:`pysam.AlignedRead` to disk.

        returns the number of bytes written.
        '''
        if not self._isOpen():
            return 0

        return samwrite( self.samfile, read._delegate )

    def __enter__(self):
        return self

    def __exit__(self, exc_type, exc_value, traceback):
        self.close()
        return False

    ###############################################################
    ###############################################################
    ###############################################################
    ## properties
    ###############################################################
    property filename:
        '''number of :term:`filename` associated with this object.'''
        def __get__(self):
            return self._filename

    property nreferences:
        '''number of :term:`reference` sequences in the file.'''
        def __get__(self):
            if not self._isOpen(): raise ValueError( "I/O operation on closed file" )
            return self.samfile.header.n_targets

    property references:
        """tuple with the names of :term:`reference` sequences."""
        def __get__(self):
            if not self._isOpen(): raise ValueError( "I/O operation on closed file" )
            t = []
            for x from 0 <= x < self.samfile.header.n_targets:
                t.append( _charptr_to_str(self.samfile.header.target_name[x]) )
            return tuple(t)

    property lengths:
        """tuple of the lengths of the :term:`reference` sequences. The lengths are in the same order as
        :attr:`pysam.Samfile.references`
        """
        def __get__(self):
            if not self._isOpen(): raise ValueError( "I/O operation on closed file" )
            t = []
            for x from 0 <= x < self.samfile.header.n_targets:
                t.append( self.samfile.header.target_len[x] )
            return tuple(t)

    property mapped:
        """total number of mapped reads in file.
        """
        def __get__(self):
            if not self._isOpen(): raise ValueError( "I/O operation on closed file" )
            if not self.isbam: raise AttributeError( "Samfile.mapped only available in bam files" )
            if self.index == NULL:
                raise ValueError( "mapping information not recorded in index or index not available")

            cdef int tid
            cdef uint32_t total = 0
            for tid from 0 <= tid < self.samfile.header.n_targets:
                total += pysam_get_mapped( self.index, tid )
            return total

    property unmapped:
        """total number of unmapped reads in file.
        """
        def __get__(self):
            if not self._isOpen(): raise ValueError( "I/O operation on closed file" )
            if not self.isbam: raise AttributeError( "Samfile.unmapped only available in bam files" )
            cdef int tid
            cdef uint32_t total = 0
            for tid from 0 <= tid < self.samfile.header.n_targets:
                total += pysam_get_unmapped( self.index, tid )
            # get unmapped reads without coordinates
            total += pysam_get_unmapped( self.index, -1 )
            return total

    property text:
        '''full contents of the :term:`sam file` header as a string.'''
        def __get__(self):
            if not self._isOpen(): raise ValueError( "I/O operation on closed file" )
            return from_string_and_size(self.samfile.header.text, self.samfile.header.l_text)

    property header:
        '''header information within the :term:`sam file`. The records and fields are returned as
        a two-level dictionary.
        '''
        def __get__(self):
            if not self._isOpen(): raise ValueError( "I/O operation on closed file" )

            result = {}
            
            if self.samfile.header.text != NULL:
                # convert to python string (note: call self.text to create 0-terminated string)
                t = self.text
                for line in t.split("\n"):
                    if not line.strip(): continue
                    assert line.startswith("@"), "header line without '@': '%s'" % line
                    fields = line[1:].split("\t")
                    record = fields[0]
                    assert record in VALID_HEADER_TYPES, "header line with invalid type '%s': '%s'" % (record, line)

                    # treat comments
                    if record == "CO":
                        if record not in result: result[record] = []
                        result[record].append( "\t".join( fields[1:] ) )
                        continue
                    # the following is clumsy as generators do not work?
                    x = {}
                    for field in fields[1:]:
                        if ":" not in field: 
                            raise ValueError("malformatted header: no ':' in field" )
                        key, value = field.split(":",1)
                        # uppercase keys must be valid
                        # lowercase are permitted for user fields
                        if key in VALID_HEADER_FIELDS[record]:
                            x[key] = VALID_HEADER_FIELDS[record][key](value)
                        elif not key.isupper():
                            x[key] = value
                        else:
                            raise ValueError( "unknown field code '%s' in record '%s'" % (key, record) )

                    if VALID_HEADER_TYPES[record] == dict:
                        if record in result:
                            raise ValueError( "multiple '%s' lines are not permitted" % record )
                        result[record] = x
                    elif VALID_HEADER_TYPES[record] == list:
                        if record not in result: result[record] = []
                        result[record].append( x )

                # if there are no SQ lines in the header, add the reference names
                # from the information in the bam file.
                # Background: c-samtools keeps the textual part of the header separate from
                # the list of reference names and lengths. Thus, if a header contains only 
                # SQ lines, the SQ information is not part of the textual header and thus
                # are missing from the output. See issue 84.
                if "SQ" not in result:
                    sq = []
                    for ref, length in zip( self.references, self.lengths ):
                        sq.append( {'LN': length, 'SN': ref } )
                    result["SQ"] = sq

            return result

    def _buildLine( self, fields, record ):
        '''build a header line from *fields* dictionary for *record*'''

        # TODO: add checking for field and sort order
        line = ["@%s" % record ]
        # comment
        if record == "CO":
            line.append( fields )
        # user tags
        elif record.islower():
            for key in sorted(fields):
                line.append( "%s:%s" % (key, str(fields[key])))
        # defined tags
        else:
            # write fields of the specification
            for key in VALID_HEADER_ORDER[record]:
                if key in fields:
                    line.append( "%s:%s" % (key, str(fields[key])))
            # write user fields
            for key in fields:
                if not key.isupper():
                    line.append( "%s:%s" % (key, str(fields[key])))

        return "\t".join( line )

    cdef bam_header_t * _buildHeader( self, new_header ):
        '''return a new header built from a dictionary in *new_header*.

        This method inserts the text field, target_name and target_len.
        '''

        lines = []

        # check if hash exists

        # create new header and copy old data
        cdef bam_header_t * dest

        dest = bam_header_init()

        # first: defined tags
        for record in VALID_HEADERS:
            if record in new_header:
                ttype = VALID_HEADER_TYPES[record]
                data = new_header[record]
                if type( data ) != type( ttype() ):
                    raise ValueError( "invalid type for record %s: %s, expected %s" % (record, type(data), type(ttype()) ) )
                if type( data ) is dict:
                    lines.append( self._buildLine( data, record ) )
                else:
                    for fields in new_header[record]:
                        lines.append( self._buildLine( fields, record ) )

        # then: user tags (lower case), sorted alphabetically
        for record, data in sorted(new_header.items()):
            if record in VALID_HEADERS: continue
            if type( data ) is dict:
                lines.append( self._buildLine( data, record ) )
            else:
                for fields in new_header[record]:
                    lines.append( self._buildLine( fields, record ) )

        text = "\n".join(lines) + "\n"
        if dest.text != NULL: free( dest.text )
        dest.text = <char*>calloc( len(text), sizeof(char))
        dest.l_text = len(text)
        cdef bytes btext = text.encode('ascii')
        strncpy( dest.text, btext, dest.l_text )

        cdef bytes bseqname
        # collect targets
        if "SQ" in new_header:
            seqs = []
            for fields in new_header["SQ"]:
                try:
                    seqs.append( (fields["SN"], fields["LN"] ) )
                except KeyError:
                    raise KeyError( "incomplete sequence information in '%s'" % str(fields))

            dest.n_targets = len(seqs)
            dest.target_name = <char**>calloc( dest.n_targets, sizeof(char*) )
            dest.target_len = <uint32_t*>calloc( dest.n_targets, sizeof(uint32_t) )

            for x from 0 <= x < dest.n_targets:
                seqname, seqlen = seqs[x]
                dest.target_name[x] = <char*>calloc( len( seqname ) + 1, sizeof(char) )
                bseqname = seqname.encode('ascii')
                strncpy( dest.target_name[x], bseqname, len(seqname) + 1 )
                dest.target_len[x] = seqlen

        return dest

    ###############################################################
    ###############################################################
    ###############################################################
    ## file-object like iterator access
    ## note: concurrent access will cause errors (see IteratorRow
    ## and reopen)
    ## Possible solutions: deprecate or open new file handle
    ###############################################################
    def __iter__(self):
        if not self._isOpen(): raise ValueError( "I/O operation on closed file" )
        if not self.isbam and self.samfile.header.n_targets == 0:
                raise NotImplementedError( "can not iterate over samfile without header")
        return self

    cdef bam1_t * getCurrent( self ):
        return self.b

    cdef int cnext(self):
        '''
        cversion of iterator. Used by :class:`pysam.Samfile.IteratorColumn`.
        '''
        cdef int ret
        return samread(self.samfile, self.b)

    def __next__(self):
        """
        python version of next().
        """
        cdef int ret
        ret = samread(self.samfile, self.b)
        if (ret > 0):
            return makeAlignedRead( self.b )
        else:
            raise StopIteration

##-------------------------------------------------------------------
##-------------------------------------------------------------------
##-------------------------------------------------------------------
cdef class IteratorRow:
    '''abstract base class for iterators over mapped reads.

    Various iterators implement different behaviours for wrapping around
    contig boundaries. Examples include:

    :class:`pysam.IteratorRowRegion`
        iterate within a single contig and a defined region.

    :class:`pysam.IteratorRowAll`
        iterate until EOF. This iterator will also include unmapped reads.

    :class:`pysam.IteratorRowAllRefs`
        iterate over all reads in all reference sequences.

    The method :meth:`Samfile.fetch` returns an IteratorRow.

    .. note::
        It is usually not necessary to create an object of this class
        explicitely. It is returned as a result of call to a :meth:`Samfile.fetch`.

    '''
    pass


cdef class IteratorRowRegion(IteratorRow):
    """*(Samfile samfile, int tid, int beg, int end, int reopen = True )*

    iterate over mapped reads in a region.

    By default, the file is re-openend to avoid conflicts between
    multiple iterators working on the same file. Set *reopen* = False
    to not re-open *samfile*.

    The samtools iterators assume that the file
    position between iterations do not change.
    As a consequence, no two iterators can work
    on the same file. To permit this, each iterator
    creates its own file handle by re-opening the
    file.

    Note that the index will be shared between
    samfile and the iterator.

    .. note::
        It is usually not necessary to create an object of this class
        explicitely. It is returned as a result of call to a :meth:`Samfile.fetch`.

    """

    def __cinit__(self, Samfile samfile, int tid, int beg, int end, int reopen = True ):

        if not samfile._isOpen():
            raise ValueError( "I/O operation on closed file" )

        if not samfile._hasIndex():
            raise ValueError( "no index available for iteration" )

        # makes sure that samfile stays alive as long as the
        # iterator is alive
        self.samfile = samfile

        if samfile.isbam: mode = b"rb"
        else: mode = b"r"

        # reopen the file - note that this makes the iterator
        # slow and causes pileup to slow down significantly.
        if reopen:
            self.fp = samopen( samfile._filename, mode, NULL )
            assert self.fp != NULL
            self.owns_samfile = True
        else:
            self.fp = self.samfile.samfile
            self.owns_samfile = False

        self.retval = 0

        self.iter = bam_iter_query(self.samfile.index,
                                   tid,
                                   beg,
                                   end)
        self.b = bam_init1()

    def __iter__(self):
        return self

    cdef bam1_t * getCurrent( self ):
        return self.b

    cdef int cnext(self):
        '''cversion of iterator. Used by IteratorColumn'''
        self.retval = bam_iter_read( self.fp.x.bam,
                                     self.iter,
                                     self.b)

    def __next__(self):
        """python version of next().
        """
        self.cnext()
        if self.retval < 0: raise StopIteration
        return makeAlignedRead( self.b )

    def __dealloc__(self):
        bam_destroy1(self.b)
        bam_iter_destroy( self.iter )
        if self.owns_samfile: samclose( self.fp )

cdef class IteratorRowHead(IteratorRow):
    """*(Samfile samfile, n, int reopen = True)*

    iterate over first n reads in *samfile*

    By default, the file is re-openend to avoid conflicts between
    multiple iterators working on the same file. Set *reopen* = False
    to not re-open *samfile*.

    .. note::
        It is usually not necessary to create an object of this class
        explicitely. It is returned as a result of call to a :meth:`Samfile.head`.
        

    """

    def __cinit__(self, Samfile samfile, int n, int reopen = True ):

        if not samfile._isOpen():
            raise ValueError( "I/O operation on closed file" )

        if samfile.isbam: mode = b"rb"
        else: mode = b"r"

        self.max_rows = n
        self.current_row = 0
        # reopen the file to avoid iterator conflict
        if reopen:
            self.fp = samopen( samfile._filename, mode, NULL )
            assert self.fp != NULL
            self.owns_samfile = True
        else:
            self.fp = samfile.samfile
            self.owns_samfile = False

        # allocate memory for alignment
        self.b = <bam1_t*>calloc(1, sizeof(bam1_t))

    def __iter__(self):
        return self

    cdef bam1_t * getCurrent( self ):
        return self.b

    cdef int cnext(self):
        '''cversion of iterator. Used by IteratorColumn'''
        return samread(self.fp, self.b)

    def __next__(self):
        """python version of next().

        pyrex uses this non-standard name instead of next()
        """
        if self.current_row >= self.max_rows:
            raise StopIteration

        cdef int ret
        ret = samread(self.fp, self.b)
        if (ret > 0):
            self.current_row += 1
            return makeAlignedRead( self.b )
        else:
            raise StopIteration

    def __dealloc__(self):
        bam_destroy1(self.b)
        if self.owns_samfile: samclose( self.fp )

cdef class IteratorRowAll(IteratorRow):
    """*(Samfile samfile, int reopen = True)*

    iterate over all reads in *samfile*

    By default, the file is re-openend to avoid conflicts between
    multiple iterators working on the same file. Set *reopen* = False
    to not re-open *samfile*.

    .. note::
        It is usually not necessary to create an object of this class
        explicitely. It is returned as a result of call to a :meth:`Samfile.fetch`.
        

    """

    def __cinit__(self, Samfile samfile, int reopen = True ):

        if not samfile._isOpen():
            raise ValueError( "I/O operation on closed file" )

        if samfile.isbam: mode = b"rb"
        else: mode = b"r"

        # reopen the file to avoid iterator conflict
        if reopen:
            self.fp = samopen( samfile._filename, mode, NULL )
            assert self.fp != NULL
            self.owns_samfile = True
        else:
            self.fp = samfile.samfile
            self.owns_samfile = False

        # allocate memory for alignment
        self.b = <bam1_t*>calloc(1, sizeof(bam1_t))

    def __iter__(self):
        return self

    cdef bam1_t * getCurrent( self ):
        return self.b

    cdef int cnext(self):
        '''cversion of iterator. Used by IteratorColumn'''
        return samread(self.fp, self.b)

    def __next__(self):
        """python version of next().

        pyrex uses this non-standard name instead of next()
        """
        cdef int ret
        ret = samread(self.fp, self.b)
        if (ret > 0):
            return makeAlignedRead( self.b )
        else:
            raise StopIteration

    def __dealloc__(self):
        bam_destroy1(self.b)
        if self.owns_samfile: samclose( self.fp )

cdef class IteratorRowAllRefs(IteratorRow):
    """iterates over all mapped reads by chaining iterators over each reference

    .. note::
        It is usually not necessary to create an object of this class
        explicitely. It is returned as a result of call to a :meth:`Samfile.fetch`.
    """

    def __cinit__(self, Samfile samfile):
        assert samfile._isOpen()
        if not samfile._hasIndex(): raise ValueError("no index available for fetch")
        self.samfile = samfile
        self.tid = -1

    def nextiter(self):
        self.rowiter = IteratorRowRegion(self.samfile, self.tid, 0, 1<<29)

    def __iter__(self):
        return self

    def __next__(self):
        """python version of next().

        pyrex uses this non-standard name instead of next()
        """
        # Create an initial iterator
        if self.tid==-1:
            if not self.samfile.nreferences:
                raise StopIteration
            self.tid = 0
            self.nextiter()

        while 1:
            self.rowiter.cnext()

            # If current iterator is not exhausted, return aligned read
            if self.rowiter.retval>0:
                return makeAlignedRead(self.rowiter.b)

            self.tid += 1

            # Otherwise, proceed to next reference or stop
            if self.tid<self.samfile.nreferences:
                self.nextiter()
            else:
                raise StopIteration

cdef class IteratorRowSelection(IteratorRow):
    """*(Samfile samfile)*

    iterate over reads in *samfile* at a given list of file positions.

    .. note::
        It is usually not necessary to create an object of this class
        explicitely. It is returned as a result of call to a :meth:`Samfile.fetch`.
    """

    def __cinit__(self, Samfile samfile, positions, int reopen = True ):

        if not samfile._isOpen():
            raise ValueError( "I/O operation on closed file" )

        if not samfile._isOpen():
            raise ValueError( "I/O operation on closed file" )

        assert samfile.isbam, "can only use this iterator on bam files"
        mode = b"rb"

        # reopen the file to avoid iterator conflict
        if reopen:
            self.fp = samopen( samfile._filename, mode, NULL )
            assert self.fp != NULL
            self.owns_samfile = True
        else:
            self.fp = samfile.samfile
            self.owns_samfile = False

        # allocate memory for alignment
        self.b = <bam1_t*>calloc(1, sizeof(bam1_t))

        self.positions = positions
        self.current_pos = 0

    def __iter__(self):
        return self

    cdef bam1_t * getCurrent( self ):
        return self.b

    cdef int cnext(self):
        '''cversion of iterator'''

        # end iteration if out of positions
        if self.current_pos >= len(self.positions): return -1

        bam_seek( self.fp.x.bam, self.positions[self.current_pos], 0 )
        self.current_pos += 1
        return samread(self.fp, self.b)

    def __next__(self):
        """python version of next().

        pyrex uses this non-standard name instead of next()
        """

        cdef int ret = self.cnext()
        if (ret > 0):
            return makeAlignedRead( self.b )
        else:
            raise StopIteration

    def __dealloc__(self):
        bam_destroy1(self.b)
        if self.owns_samfile: samclose( self.fp )

##-------------------------------------------------------------------
##-------------------------------------------------------------------
##-------------------------------------------------------------------
cdef int __advance_all( void * data, bam1_t * b ):
    '''advance without any read filtering.
    '''
    cdef __iterdata * d
    d = <__iterdata*>data
    return bam_iter_read( d.samfile.x.bam, d.iter, b )

cdef int __advance_snpcalls( void * data, bam1_t * b ):
    '''advance using same filter and read processing as in
    the samtools pileup.
    '''
    cdef __iterdata * d
    d = <__iterdata*>data

    cdef int ret = bam_iter_read( d.samfile.x.bam, d.iter, b )
    cdef int skip = 0
    cdef int q
    cdef int is_cns = 1
    cdef int is_nobaq = 0
    cdef int capQ_thres = 0

    # reload sequence
    if d.fastafile != NULL and b.core.tid != d.tid:
        if d.seq != NULL: free(d.seq)
        d.tid = b.core.tid
        d.seq = faidx_fetch_seq(d.fastafile,
                                d.samfile.header.target_name[d.tid],
                                0, max_pos,
                                &d.seq_len)
        if d.seq == NULL:
            raise ValueError( "reference sequence for '%s' (tid=%i) not found" % \
                                  (d.samfile.header.target_name[d.tid],
                                   d.tid))


    while ret >= 0:

        skip = 0

        # realign read - changes base qualities
        if d.seq != NULL and is_cns and not is_nobaq: 
            bam_prob_realn( b, d.seq )

        if d.seq != NULL and capQ_thres > 10:
            q = bam_cap_mapQ(b, d.seq, capQ_thres)
            if q < 0: skip = 1
            elif b.core.qual > q: b.core.qual = q
        if b.core.flag & BAM_FUNMAP: skip = 1
        elif b.core.flag & 1 and not b.core.flag & 2: skip = 1

        if not skip: break
        # additional filters

        ret = bam_iter_read( d.samfile.x.bam, d.iter, b )

    return ret

cdef class IteratorColumn:
    '''abstract base class for iterators over columns.

    IteratorColumn objects wrap the pileup functionality of samtools.

    For reasons of efficiency, the iterator points to the current
    pileup buffer. The pileup buffer is updated at every iteration.
    This might cause some unexpected behavious. For example,
    consider the conversion to a list::

       f = Samfile("file.bam", "rb")
       result = list( f.pileup() )

    Here, ``result`` will contain ``n`` objects of type :class:`PileupProxy` for ``n`` columns,
    but each object in ``result`` will contain the same information.

    The desired behaviour can be achieved by list comprehension::

       result = [ x.pileups() for x in f.pileup() ]

    ``result`` will be a list of ``n`` lists of objects of type :class:`PileupRead`.

    If the iterator is associated with a :class:`Fastafile` using the :meth:`addReference`
    method, then the iterator will export the current sequence via the methods :meth:`getSequence`
    and :meth:`seq_len`.

    Optional kwargs to the iterator

    stepper
       The stepper controls how the iterator advances.
       Possible options for the stepper are

       all
           use all reads for pileup.
       samtools
           same filter and read processing as in :term:`csamtools` pileup

       The default is to use "all" if no stepper is given.

    fastafile
       A :class:`FastaFile` object
    mask
       Skip all reads with bits set in mask.
    max_depth
       maximum read depth. The default is 8000.
    '''

    def __cinit__( self, Samfile samfile, **kwargs ):
        self.samfile = samfile
        self.mask = kwargs.get("mask", BAM_DEF_MASK )
        self.fastafile = kwargs.get( "fastafile", None )
        self.stepper = kwargs.get( "stepper", None )
        self.max_depth = kwargs.get( "max_depth", 8000 )
        self.iterdata.seq = NULL
        self.tid = 0
        self.pos = 0
        self.n_plp = 0
        self.plp = NULL
        self.pileup_iter = <bam_plp_t>NULL

    def __iter__(self):
        return self

    cdef int cnext(self):
        '''perform next iteration.
        '''
        self.plp = bam_plp_auto( self.pileup_iter,
                                 &self.tid,
                                 &self.pos,
                                 &self.n_plp )

    cdef char * getSequence( self ):
        '''return current reference sequence underlying the iterator.
        '''
        return self.iterdata.seq

    property seq_len:
        '''current sequence length.'''
        def __get__(self): return self.iterdata.seq_len

    def addReference( self, Fastafile fastafile ):
       '''
       add reference sequences in *fastafile* to iterator.'''
       self.fastafile = fastafile
       if self.iterdata.seq != NULL: free(self.iterdata.seq)
       self.iterdata.tid = -1
       self.iterdata.fastafile = self.fastafile.fastafile

    def hasReference( self ):
        '''
        return true if iterator is associated with a reference'''
        return self.fastafile

    cdef setMask( self, mask ):
        '''set masking flag in iterator.

        reads with bits set in *mask* will be skipped.
        '''
        self.mask = mask
        bam_plp_set_mask( self.pileup_iter, self.mask )

    cdef setupIteratorData( self,
                            int tid,
                            int start,
                            int end,
                            int reopen = 0 ):
        '''setup the iterator structure'''

        self.iter = IteratorRowRegion( self.samfile, tid, start, end, reopen )
        self.iterdata.samfile = self.samfile.samfile
        self.iterdata.iter = self.iter.iter
        self.iterdata.seq = NULL
        self.iterdata.tid = -1

        if self.fastafile != None:
            self.iterdata.fastafile = self.fastafile.fastafile
        else:
            self.iterdata.fastafile = NULL

        if self.stepper == None or self.stepper == "all":
            self.pileup_iter = bam_plp_init( &__advance_all, &self.iterdata )
        elif self.stepper == "samtools":
            self.pileup_iter = bam_plp_init( &__advance_snpcalls, &self.iterdata )
        else:
            raise ValueError( "unknown stepper option `%s` in IteratorColumn" % self.stepper)

        if self.max_depth:
            bam_plp_set_maxcnt( self.pileup_iter, self.max_depth )

        bam_plp_set_mask( self.pileup_iter, self.mask )

    cdef reset( self, tid, start, end ):
        '''reset iterator position.

        This permits using the iterator multiple times without
        having to incur the full set-up costs.
        '''
        self.iter = IteratorRowRegion( self.samfile, tid, start, end, reopen = 0 )
        self.iterdata.iter = self.iter.iter

        # invalidate sequence if different tid
        if self.tid != tid:
            if self.iterdata.seq != NULL: free( self.iterdata.seq )
            self.iterdata.seq = NULL
            self.iterdata.tid = -1

        # self.pileup_iter = bam_plp_init( &__advancepileup, &self.iterdata )
        bam_plp_reset(self.pileup_iter)

    def __dealloc__(self):
        # reset in order to avoid memory leak messages for iterators 
        # that have not been fully consumed
        if self.pileup_iter != <bam_plp_t>NULL:
            bam_plp_reset(self.pileup_iter)
            bam_plp_destroy(self.pileup_iter)
            self.pileup_iter = <bam_plp_t>NULL
            self.plp = <const_bam_pileup1_t_ptr>NULL

        if self.iterdata.seq != NULL:
            free(self.iterdata.seq)
            self.iterdata.seq = NULL

cdef class IteratorColumnRegion(IteratorColumn):
    '''iterates over a region only.
    '''
    def __cinit__(self, Samfile samfile,
                  int tid = 0,
                  int start = 0,
                  int end = max_pos,
                  int truncate = False,
                  **kwargs ):

        # initialize iterator
        self.setupIteratorData( tid, start, end, 1 )
        self.start = start
        self.end = end
        self.truncate = truncate

    def __next__(self):
        """python version of next().
        """

        while 1:
            self.cnext()
            if self.n_plp < 0:
                raise ValueError("error during iteration" )

            if self.plp == NULL:
                raise StopIteration
            
            if self.truncate:
                if self.start > self.pos: continue
                if self.pos >= self.end: raise StopIteration

            return makePileupProxy( &self.plp,
                                     self.tid,
                                     self.pos,
                                     self.n_plp )

cdef class IteratorColumnAllRefs(IteratorColumn):
    """iterates over all columns by chaining iterators over each reference
    """

    def __cinit__(self,
                  Samfile samfile,
                  **kwargs ):

        # no iteration over empty files
        if not samfile.nreferences: raise StopIteration

        # initialize iterator
        self.setupIteratorData( self.tid, 0, max_pos, 1 )

    def __next__(self):
        """python version of next().
        """

        while 1:
            self.cnext()

            if self.n_plp < 0:
                raise ValueError("error during iteration" )

            # return result, if within same reference
            if self.plp != NULL:
                return makePileupProxy( &self.plp,
                                         self.tid,
                                         self.pos,
                                         self.n_plp )

            # otherwise, proceed to next reference or stop
            self.tid += 1
            if self.tid < self.samfile.nreferences:
                self.setupIteratorData( self.tid, 0, max_pos, 0 )
            else:
                raise StopIteration

##-------------------------------------------------------------------
##-------------------------------------------------------------------
##-------------------------------------------------------------------
cdef inline int32_t query_start(bam1_t *src) except -1:
    cdef uint32_t * cigar_p
    cdef uint32_t k, op
    cdef uint32_t start_offset = 0

    if src.core.n_cigar:
        cigar_p = bam1_cigar(src);
        for k from 0 <= k < src.core.n_cigar:
            op = cigar_p[k] & BAM_CIGAR_MASK
            if op==BAM_CHARD_CLIP:
                if start_offset!=0 and start_offset!=src.core.l_qseq:
                    PyErr_SetString(ValueError, 'Invalid clipping in CIGAR string')
                    return -1
            elif op==BAM_CSOFT_CLIP:
                start_offset += cigar_p[k] >> BAM_CIGAR_SHIFT
            else:
                break

    return start_offset

##-------------------------------------------------------------------
##-------------------------------------------------------------------
##-------------------------------------------------------------------
cdef inline int32_t query_end(bam1_t *src) except -1:
    cdef uint32_t * cigar_p
    cdef uint32_t k, op
    cdef uint32_t end_offset = src.core.l_qseq

    if src.core.n_cigar>1:
        cigar_p = bam1_cigar(src);
        for k from src.core.n_cigar > k >= 1:
            op = cigar_p[k] & BAM_CIGAR_MASK
            if op==BAM_CHARD_CLIP:
                if end_offset!=0 and end_offset!=src.core.l_qseq:
                    PyErr_SetString(ValueError, 'Invalid clipping in CIGAR string')
                    return -1
            elif op==BAM_CSOFT_CLIP:
                end_offset -= cigar_p[k] >> BAM_CIGAR_SHIFT
            else:
                break

    if end_offset==0:
        end_offset = src.core.l_qseq

    return end_offset


cdef inline object get_seq_range(bam1_t *src, uint32_t start, uint32_t end):
    cdef uint8_t * p
    cdef uint32_t k
    cdef char * s

    if not src.core.l_qseq:
        return None

    seq = PyBytes_FromStringAndSize(NULL, end - start)
    s   = <char*>seq
    p   = bam1_seq(src)

    for k from start <= k < end:
        # equivalent to bam_nt16_rev_table[bam1_seqi(s, i)] (see bam.c)
        # note: do not use string literal as it will be a python string
        s[k-start] = bam_nt16_rev_table[p[k/2] >> 4 * (1 - k%2) & 0xf]

    return seq


cdef inline object get_qual_range(bam1_t *src, uint32_t start, uint32_t end):
    cdef uint8_t * p
    cdef uint32_t k
    cdef char * q

    p = bam1_qual(src)
    if p[0] == 0xff:
        return None

    qual = PyBytes_FromStringAndSize(NULL, end - start)
    q    = <char*>qual

    for k from start <= k < end:
        ## equivalent to t[i] + 33 (see bam.c)
        q[k-start] = p[k] + 33

    return qual

cdef inline uint8_t get_type_code( value, value_type = None ):
    '''guess type code for a *value*. If *value_type* is None,
    the type code will be inferred based on the Python type of
    *value*'''
    cdef uint8_t  type_code    
    cdef char * _char_type

    if value_type is None:
        if isinstance(value, int):
            type_code = 'i'
        elif isinstance(value, float):
            type_code = 'd'
        elif isinstance(value, str):
            type_code = 'Z'
        elif isinstance(value, bytes):
            type_code = 'Z'
        else:
            return 0
    else:
        if value_type not in 'Zidf':
            return 0
        value_type = _forceBytes( value_type )
        _char_type = value_type
        type_code = (<uint8_t*>_char_type)[0]

    return type_code

cdef inline convert_python_tag(pytag, value, fmts, args):
    
    if not type(pytag) is bytes:
        pytag = pytag.encode('ascii')
    t = type(value)

    if t is tuple or t is list:
        # binary tags - treat separately
        pytype = 'B'
        # get data type - first value determines type
        if type(value[0]) is float:
            datafmt, datatype = "f", "f"
        else:
            mi, ma = min(value), max(value)
            absmax = max( abs(mi), abs(ma) )
            # signed ints
            if mi < 0: 
                if mi >= -127: datafmt, datatype = "b", 'c'
                elif mi >= -32767: datafmt, datatype = "h", 's'
                elif absmax < -2147483648: raise ValueError( "integer %i out of range of BAM/SAM specification" % value )
                else: datafmt, datatype = "i", 'i'

            # unsigned ints
            else:
                if absmax <= 255: datafmt, datatype = "B", 'C'
                elif absmax <= 65535: datafmt, datatype = "H", 'S'
                elif absmax > 4294967295: raise ValueError( "integer %i out of range of BAM/SAM specification" % value )
                else: datafmt, datatype = "I", 'I'

        datafmt = "2sccI%i%s" % (len(value), datafmt)
        args.extend( [pytag[:2], 
                      pytype.encode('ascii'),
                      datatype.encode('ascii'),
                      len(value)] + list(value) )
        fmts.append( datafmt )
        return

    if t is float:
        fmt, pytype = "2scf", 'f'
    elif t is int:
        # negative values
        if value < 0:
            if value >= -127: fmt, pytype = "2scb", 'c'
            elif value >= -32767: fmt, pytype = "2sch", 's'
            elif value < -2147483648: raise ValueError( "integer %i out of range of BAM/SAM specification" % value )
            else: fmt, pytype = "2sci", 'i'
        # positive values
        else:
            if value <= 255: fmt, pytype = "2scB", 'C'
            elif value <= 65535: fmt, pytype = "2scH", 'S'
            elif value > 4294967295: raise ValueError( "integer %i out of range of BAM/SAM specification" % value )
            else: fmt, pytype = "2scI", 'I'
    else:
        # Note: hex strings (H) are not supported yet
        if t is not bytes:
            value = value.encode('ascii')
        if len(value) == 1:
            fmt, pytype = "2scc", 'A'
        else:
            fmt, pytype = "2sc%is" % (len(value)+1), 'Z'

    args.extend( [pytag[:2],
                  pytype.encode('ascii'),
                  value ] )

    fmts.append( fmt )
    
###########################################################
###########################################################
###########################################################
cdef class AlignedRead:
    '''
    Class representing an aligned read. See the SAM format specification for
    the meaning of fields (http://samtools.sourceforge.net/).

    This class stores a handle to the samtools C-structure representing
    an aligned read. Member read access is forwarded to the C-structure
    and converted into python objects. This implementation should be fast,
    as only the data needed is converted.

    For write access, the C-structure is updated in-place. This is
    not the most efficient way to build BAM entries, as the variable
    length data is concatenated and thus needs to be resized if
    a field is updated. Furthermore, the BAM entry might be
    in an inconsistent state.

    One issue to look out for is that the sequence should always
    be set *before* the quality scores. Setting the sequence will
    also erase any quality scores that were set previously.

    In Python 3, the fields containing sequence and quality
    (seq, query, qual and qqual) data are of type bytes. Other
    string data, such as the qname field and strings in the
    tags tuple, is represented as unicode strings. On assignment,
    both bytes and unicode objects are allowed, but unicode strings
    must contain only ASCII characters.
    '''

    # Now only called when instances are created from Python
    def __init__(self):
        # see bam_init1
        self._delegate = <bam1_t*>calloc( 1, sizeof( bam1_t) )
        # allocate some memory
        # If size is 0, calloc does not return a pointer that can be passed to free()
        # so allocate 40 bytes for a new read
        self._delegate.m_data = 40
        self._delegate.data = <uint8_t *>calloc( self._delegate.m_data, 1 )
        self._delegate.data_len = 0

    def __dealloc__(self):
        bam_destroy1(self._delegate)

    def __str__(self):
        """return string representation of alignment.

        The representation is an approximate :term:`sam` format.

        An aligned read might not be associated with a :term:`Samfile`.
        As a result :term:`tid` is shown instead of the reference name.

        Similarly, the tags field is returned in its parsed state.
        """
        # sam-parsing is done in sam.c/bam_format1_core which
        # requires a valid header.
        if sys.version_info[0] < 3:
            seq = self.seq
            qual = self.qual
        else:
            seq = self.seq.decode('ascii')
            qual = self.qual.decode('ascii')
        return "\t".join(map(str, (self.qname,
                                   self.flag,
                                   self.rname,
                                   self.pos,
                                   self.mapq,
                                   self.cigar,
                                   self.mrnm,
                                   self.mpos,
                                   self.rlen,
                                   seq,
                                   qual,
                                   self.tags )))

    def compare(self, AlignedRead other):
        '''return -1,0,1, if contents in this are binary <,=,> to *other*'''

        cdef int retval, x
        cdef bam1_t *t
        cdef bam1_t *o

        t = self._delegate
        o = other._delegate

        # uncomment for debugging purposes
        # cdef unsigned char * oo, * tt
        # tt = <unsigned char*>(&t.core)
        # oo = <unsigned char*>(&o.core)
        # for x from 0 <= x < sizeof( bam1_core_t): print x, tt[x], oo[x]
        # tt = <unsigned char*>(t.data)
        # oo = <unsigned char*>(o.data)
        # for x from 0 <= x < max(t.data_len, o.data_len): print x, tt[x], oo[x], chr(tt[x]), chr(oo[x])

        # Fast-path test for object identity
        if t==o:
            return 0

        retval = memcmp(&t.core, &o.core, sizeof(bam1_core_t))

        if retval: return retval
        retval = (t.data_len > o.data_len) - (t.data_len < o.data_len) # cmp(t.data_len, o.data_len)
        if retval: return retval
        return memcmp(t.data, o.data, t.data_len)

    # Disabled so long as __cmp__ is a special method
    def __hash__(self):
        return _Py_HashPointer(<void *>self)

    def _convert_python_tag(self, pytag, value, fmts, args):

        if not type(pytag) is bytes:
            pytag = pytag.encode('ascii')
        t = type(value)

        if t is tuple or t is list:
            # binary tags - treat separately
            pytype = 'B'
            # get data type - first value determines type
            if type(value[0]) is float:
                datafmt, datatype = "f", "f"
            else:
                mi, ma = min(value), max(value)
                absmax = max( abs(mi), abs(ma) )
                # signed ints
                if mi < 0: 
                    if mi >= -127: datafmt, datatype = "b", 'c'
                    elif mi >= -32767: datafmt, datatype = "h", 's'
                    elif absmax < -2147483648: raise ValueError( "integer %i out of range of BAM/SAM specification" % value )
                    else: datafmt, datatype = "i", 'i'

                # unsigned ints
                else:
                    if absmax <= 255: datafmt, datatype = "B", 'C'
                    elif absmax <= 65535: datafmt, datatype = "H", 'S'
                    elif absmax > 4294967295: raise ValueError( "integer %i out of range of BAM/SAM specification" % value )
                    else: datafmt, datatype = "I", 'I'
                    
            datafmt = "2sccI%i%s" % (len(value), datafmt)
            args.extend( [pytag[:2], 
                          pytype.encode('ascii'),
                          datatype.encode('ascii'),
                          len(value)] + list(value) )
            fmts.append( datafmt )
            return

        if t is float:
            fmt, pytype = "2scf", 'f'
        elif t is int:
            # negative values
            if value < 0:
                if value >= -127: fmt, pytype = "2scb", 'c'
                elif value >= -32767: fmt, pytype = "2sch", 's'
                elif value < -2147483648: raise ValueError( "integer %i out of range of BAM/SAM specification" % value )
                else: fmt, pytype = "2sci", 'i'
            # positive values
            else:
                if value <= 255: fmt, pytype = "2scB", 'C'
                elif value <= 65535: fmt, pytype = "2scH", 'S'
                elif value > 4294967295: raise ValueError( "integer %i out of range of BAM/SAM specification" % value )
                else: fmt, pytype = "2scI", 'I'
        else:
            # Note: hex strings (H) are not supported yet
            if t is not bytes:
                value = value.encode('ascii')
            if len(value) == 1:
                fmt, pytype = "2scc", 'A'
            else:
                fmt, pytype = "2sc%is" % (len(value)+1), 'Z'

        args.extend( [pytag[:2],
                      pytype.encode('ascii'),
                      value ] )
        
        fmts.append( fmt )


    #######################################################################
    #######################################################################
    ## Basic properties
    #######################################################################
    property qname:
        """the query name (None if not present)"""
        def __get__(self):
            cdef bam1_t * src
            src = self._delegate
            if src.core.l_qname == 0: return None
            return _charptr_to_str(<char *>bam1_qname( src ))

        def __set__(self, qname ):
            if qname == None or len(qname) == 0: return
            qname = _forceBytes(qname)
            cdef bam1_t * src
            cdef int l
            cdef char * p

            src = self._delegate
            p = bam1_qname( src )

            # the qname is \0 terminated
            l = len(qname) + 1
            pysam_bam_update( src,
                              src.core.l_qname,
                              l,
                              <uint8_t*>p )

            src.core.l_qname = l

            # re-acquire pointer to location in memory
            # as it might have moved
            p = bam1_qname(src)

            strncpy( p, qname, l )

    property cigar:
        """the :term:`cigar` alignment. The alignment
        is returned as a list of tuples of (operation, length). 

        If the alignment is not present, an empty list is
        returned.

        The operations are:

        +-----+--------------+-----+
        |M    |BAM_CMATCH    |0    |
        +-----+--------------+-----+
        |I    |BAM_CINS      |1    |
        +-----+--------------+-----+
        |D    |BAM_CDEL      |2    |
        +-----+--------------+-----+
        |N    |BAM_CREF_SKIP |3    |
        +-----+--------------+-----+
        |S    |BAM_CSOFT_CLIP|4    |
        +-----+--------------+-----+
        |H    |BAM_CHARD_CLIP|5    |
        +-----+--------------+-----+
        |P    |BAM_CPAD      |6    |
        +-----+--------------+-----+
        |=    |BAM_CEQUAL    |7    |
        +-----+--------------+-----+
        |X    |BAM_CDIFF     |8    |
        +-----+--------------+-----+

        .. note::
            The output is a list of (operation, length) tuples, such as
            ``[(0, 30)]``.
            This is different from the SAM specification and
            the :attr:`cigarstring` property, which uses a
            (length, operation) order, for example: ``30M``.

        To unset the cigar property, assign an empty list
        or None.
        """
        def __get__(self):
            cdef uint32_t * cigar_p
            cdef bam1_t * src
            cdef op, l, cigar
            cdef int k
            cigar = []

            src = self._delegate
            if src.core.n_cigar == 0:
                return cigar

            cigar_p = bam1_cigar(src);
            for k from 0 <= k < src.core.n_cigar:
                op = cigar_p[k] & BAM_CIGAR_MASK
                l = cigar_p[k] >> BAM_CIGAR_SHIFT
                cigar.append((op, l))
            return cigar

        def __set__(self, values):
            cdef uint32_t * p
            cdef bam1_t * src
            cdef op, l
            cdef int k, ncigar

            k = 0

            src = self._delegate

            # get location of cigar string
            p = bam1_cigar(src)

            # empty values for cigar string
            if values is None:
                values = []

            ncigar = len(values)
            # create space for cigar data within src.data
            pysam_bam_update(src,
                             src.core.n_cigar * 4,
                             ncigar * 4,
                             <uint8_t*>p)

            # length is number of cigar operations, not bytes
            src.core.n_cigar = ncigar

            # re-acquire pointer to location in memory
            # as it might have moved
            p = bam1_cigar(src)

            # insert cigar operations
            for op, l in values:
                p[k] = l << BAM_CIGAR_SHIFT | op
                k += 1

            ## setting the cigar string requires updating the bin
            src.core.bin = bam_reg2bin(
                src.core.pos,
                bam_calend(&src.core, p))

    property cigarstring:
        '''the :term:`cigar` alignment as a string.
        
        The cigar string is a string of alternating integers
        and characters denoting the length and the type of
        an operation.

        .. note::
            The order length,operation is specified in the
            SAM format. It is different from the order of
            the :attr:`cigar` property.

        Returns the empty string if not present.

        To unset the cigarstring, assign None or the
        empty string.
        '''
        def __get__(self):
            c = self.cigar
            if c == None: return ""
            # reverse order
            else: return "".join([ "%i%c" % (y,CODE2CIGAR[x]) for x,y in c])
            
        def __set__(self, cigar):
            if cigar is None or len(cigar) == 0:
                self.cigar = []
            else:
                parts = CIGAR_REGEX.findall(cigar)
                # reverse order
                self.cigar = [(CIGAR2CODE[ord(y)], int(x)) for x,y in parts]

    property seq:
        """read sequence bases, including :term:`soft clipped` bases 
        (None if not present).

        In Python 3, this property is of type bytes and assigning a
        unicode string to it consisting of ASCII characters only will
        work, but is inefficient.

        Note that assigning to seq will invalidate any quality scores.
        Thus, to in-place edit the sequence and quality scores, copies of
        the quality scores need to be taken. Consider trimming for example::

           q = read.qual
           read.seq = read.seq[5:10]
           read.qual = q[5:10]

        The sequence is returned as it is stored in the BAM file. Some mappers
        might have stored a reverse complement of the original read 
        sequence.
        """
        def __get__(self):
            cdef bam1_t * src
            cdef char * s
            src = self._delegate

            if src.core.l_qseq == 0: return None

            return get_seq_range(src, 0, src.core.l_qseq)

        def __set__(self,seq):
            # samtools manages sequence and quality length memory together
            # if no quality information is present, the first byte says 0xff.
            cdef bam1_t * src
            cdef uint8_t * p
            cdef char * s
            cdef int l, k, nbytes_new, nbytes_old

            if seq == None:
                l = 0
            else:
                l = len(seq)                
                seq = _forceBytes(seq)

            src = self._delegate

            # as the sequence is stored in half-bytes, the total length (sequence
            # plus quality scores) is (l+1)/2 + l
            nbytes_new = (l+1)/2 + l
            nbytes_old = (src.core.l_qseq+1)/2 + src.core.l_qseq

            # acquire pointer to location in memory
            p = bam1_seq( src )
            src.core.l_qseq = l

            # change length of data field
            pysam_bam_update( src,
                              nbytes_old,
                              nbytes_new,
                              p)

            if l > 0:
                # re-acquire pointer to location in memory
                # as it might have moved
                p = bam1_seq( src )
                for k from 0 <= k < nbytes_new: p[k] = 0
                # convert to C string
                s = seq
                for k from 0 <= k < l:
                    p[k/2] |= pysam_translate_sequence(s[k]) << 4 * (1 - k % 2)

                # erase qualities
                p = bam1_qual( src )
                p[0] = 0xff

    property qual:
        """read sequence base qualities, including :term:`soft
        clipped` bases (None if not present).

        In Python 3, this property is of type bytes and assigning a
        unicode string to it consisting of ASCII characters only will
        work, but is inefficient.

        Note that to set quality scores the sequence has to be set
        previously as this will determine the permitted length of
        the quality score array.

        This method raises a ValueError if the length of the 
        quality scores and the sequence are not the same.
        """
        def __get__(self):

            cdef bam1_t * src
            cdef char * q

            src = self._delegate

            if src.core.l_qseq == 0: return None

            return get_qual_range(src, 0, src.core.l_qseq)

        def __set__(self,qual):
            # note that space is already allocated via the sequences
            cdef bam1_t * src
            cdef uint8_t * p
            cdef char * q
            cdef int k

            src = self._delegate
            p = bam1_qual( src )
            if qual == None or len(qual) == 0:
                # if absent - set to 0xff
                p[0] = 0xff
                return
            qual = _forceBytes(qual)
            cdef int l
            # convert to C string
            q = qual
            l = len(qual)
            if src.core.l_qseq != l:
                raise ValueError("quality and sequence mismatch: %i != %i" % (l, src.core.l_qseq))
            assert src.core.l_qseq == l
            for k from 0 <= k < l:
                p[k] = <uint8_t>q[k] - 33

    property query:
        """aligned portion of the read.

        This is a substring of :attr:`seq` that excludes flanking bases that were
        :term:`soft clipped` (None if not present). It is equal to ``seq[qstart:qend]``.

        In Python 3, this property is of type bytes. Assigning a
        unicode string to it consisting of ASCII characters only will
        work, but is inefficient.

        SAM/BAM files may include extra flanking bases that are
        not part of the alignment.  These bases may be the result of the
        Smith-Waterman or other algorithms, which may not require alignments
        that begin at the first residue or end at the last.  In addition,
        extra sequencing adapters, multiplex identifiers, and low-quality bases that
        were not considered for alignment may have been retained."""

        def __get__(self):
            cdef bam1_t * src
            cdef uint32_t start, end
            cdef char * s

            src = self._delegate

            if src.core.l_qseq == 0: return None

            start = query_start(src)
            end   = query_end(src)

            return get_seq_range(src, start, end)

    property qqual:
        """aligned query sequence quality values (None if not
        present). These are the quality values that correspond to :attr:`query`, that is,
        they exclude qualities of :term:`soft clipped` bases. This is equal to
        ``qual[qstart:qend]``.

        This property is read-only.

        In Python 3, this property is of type bytes."""
        def __get__(self):
            cdef bam1_t * src
            cdef uint32_t start, end

            src = self._delegate

            if src.core.l_qseq == 0: return None

            start = query_start(src)
            end   = query_end(src)

            return get_qual_range(src, start, end)

    property qstart:
        """start index of the aligned query portion of the sequence (0-based, inclusive).

        This the index of the first base in :attr:`seq` that is not soft-clipped.
        """
        def __get__(self):
            return query_start(self._delegate)

    property qend:
        """end index of the aligned query portion of the sequence (0-based, exclusive)"""
        def __get__(self):
            return query_end(self._delegate)

    property qlen:
        """length of the aligned query sequence.

        This is equal to :attr:`qend` - :attr:`qstart`"""
        def __get__(self):
            cdef bam1_t * src
            src = self._delegate
            return query_end(src)-query_start(src)

    property tags:
        """the tags in the AUX field.

        This property permits convenience access to
        the tags. Changes it the returned list will
        not update the tags automatically. Instead,
        the following is required for adding a
        new tag::

            read.tags = read.tags + [("RG",0)]

        This method will happily write the same tag
        multiple times.
        """
        def __get__(self):
            cdef char * ctag
            cdef bam1_t * src
            cdef uint8_t * s
            cdef char auxtag[3]
            cdef char auxtype
            cdef uint8_t byte_size
            cdef int32_t nvalues

            src = self._delegate
            if src.l_aux == 0: return []
            s = bam1_aux( src )
            result = []
            auxtag[2] = 0
            while s < (src.data + src.data_len):
                # get tag
                auxtag[0] = s[0]
                auxtag[1] = s[1]
                s += 2
                auxtype = s[0]
                if auxtype in ('c', 'C'):
                    value = <int>bam_aux2i(s)
                    s += 1
                elif auxtype in ('s', 'S'):
                    value = <int>bam_aux2i(s)
                    s += 2
                elif auxtype in ('i', 'I'):
                    value = <int32_t>bam_aux2i(s)
                    s += 4
                elif auxtype == 'f':
                    value = <float>bam_aux2f(s)
                    s += 4
                elif auxtype == 'd':
                    value = <double>bam_aux2d(s)
                    s += 8
                elif auxtype == 'A':
                    value = "%c" % <char>bam_aux2A(s)
                    s += 1
                elif auxtype in ('Z', 'H'):
                    value = _charptr_to_str(<char*>bam_aux2Z(s))
                    # +1 for NULL terminated string
                    s += len(value) + 1
                elif auxtype == 'B':
                    s += 1
                    byte_size, nvalues, value = convertBinaryTagToList( s )
                    # 5 for 1 char and 1 int
                    s += 5 + ( nvalues * byte_size) - 1

                s += 1

                result.append( (_charptr_to_str(auxtag), value) )

            return result

        def __set__(self, tags):
            cdef bam1_t * src
            cdef uint8_t * s
            cdef char * temp
            cdef uint32_t total_size = 0
            src = self._delegate
            fmts, args = ["<"], []
            
            if tags != None and len(tags) > 0:
                for pytag, value in tags:
                    convert_python_tag(pytag, value, fmts, args)
                fmt = "".join(fmts)
                total_size = struct.calcsize(fmt)
                buffer = ctypes.create_string_buffer(total_size)
                struct.pack_into( fmt,
                                  buffer,
                                  0, 
                                  *args )

            # delete the old data and allocate new space.
            # If total_size == 0, the aux field will be
            # empty
            pysam_bam_update( src,
                              src.l_aux,
                              total_size,
                              bam1_aux( src ) )

            src.l_aux = total_size

            # copy data only if there is any
            if total_size != 0:
                
                # get location of new data
                s = bam1_aux( src )

                # check if there is direct path from buffer.raw to tmp
                p = buffer.raw
                # create handle to make sure buffer stays alive long 
                # enough for memcpy, see issue 129
                temp = p
                memcpy( s, temp, total_size )

    cpdef setTag(self, tag, value, 
                 value_type = None, 
                 replace = True):
        '''
        Set optional field of alignment *tag* to *value*.  *value_type* may be specified,
        but if not the type will be inferred based on the Python type of *value*

        An existing value of the same tag will be overwritten unless
        *replace* is set to False.
        '''

        cdef int      value_size
        cdef uint8_t * value_ptr
        cdef uint8_t *existing_ptr
        cdef uint8_t  type_code
        cdef float    float_value
        cdef double   double_value
        cdef int32_t  int_value
        cdef bam1_t * src = self._delegate
        cdef char * _value_type
        
        if len(tag) != 2:
            raise ValueError('Invalid tag: %s' % tag)
        
        type_code = get_type_code( value, value_type )

        if type_code == 0:
            raise ValueError("can't guess type or invalid type code specified")

        # Not Endian-safe, but then again neither is samtools!
        if type_code == 'Z':
            value = _forceBytes( value )
            value_ptr    = <uint8_t*><char*>value
            value_size   = len(value)+1
        elif type_code == 'i':
            int_value    = value
            value_ptr    = <uint8_t*>&int_value
            value_size   = sizeof(int32_t)
        elif type_code == 'd':
            double_value = value
            value_ptr    = <uint8_t*>&double_value
            value_size   = sizeof(double)
        elif type_code == 'f':
            float_value  = value
            value_ptr    = <uint8_t*>&float_value
            value_size   = sizeof(float)
        else:
            raise ValueError('Unsupported value_type in set_option')

        tag = _forceBytes( tag )
        if replace:
            existing_ptr = bam_aux_get(src, tag)
            if existing_ptr:
                bam_aux_del(src, existing_ptr)

        bam_aux_append(src, tag, type_code, 
                       value_size, value_ptr)

    property flag:
        """properties flag"""
        def __get__(self): return self._delegate.core.flag
        def __set__(self, flag): self._delegate.core.flag = flag
>>>>>>> 1b8ca7a7

cdef bytes _forceBytes(object s):
    u"""convert string or unicode object to bytes, assuming ascii encoding.
    """
    if PY_MAJOR_VERSION < 3:
        return s
    elif s is None:
        return None
    elif PyBytes_Check(s):
        return s
    elif PyUnicode_Check(s):
        return s.encode('ascii')
    else:
        raise TypeError, u"Argument must be string, bytes or unicode."

cdef inline bytes _forceCmdlineBytes(object s):
    return _forceBytes(s)


class Outs:
    '''http://mail.python.org/pipermail/python-list/2000-June/038406.html'''
    def __init__(self, id = 1):
        self.streams = []
        self.id = id

    def setdevice(self, filename):
        '''open an existing file, like "/dev/null"'''
        fd = os.open(filename, os.O_WRONLY)
        self.setfd(fd)

    def setfile(self, filename):
        '''open a new file.'''
        fd = os.open(filename, os.O_WRONLY|os.O_CREAT, 0660)
        self.setfd(fd)

    def setfd(self, fd):
        ofd = os.dup(self.id)      #  Save old stream on new unit.
        self.streams.append(ofd)
        sys.stdout.flush()          #  Buffered data goes to old stream.
        sys.stderr.flush()          #  Buffered data goes to old stream.
        os.dup2(fd, self.id)        #  Open unit 1 on new stream.
        os.close(fd)                #  Close other unit (look out, caller.)

    def restore(self):
        '''restore previous output stream'''
        if self.streams:
            # the following was not sufficient, hence flush both stderr and stdout
            # os.fsync( self.id )
            sys.stdout.flush()
            sys.stderr.flush()
            os.dup2(self.streams[-1], self.id)
            os.close(self.streams[-1])
            del self.streams[-1]


def _samtools_dispatch(method,
                       args = (),
                       catch_stdout = True):
    '''call ``method`` in samtools providing arguments in args.
    
    .. note:: 
       This method redirects stdout to capture it 
       from samtools. If for some reason stdout disappears
       the reason might be in this method.

    .. note::
       The current implementation might only work on linux.

    .. note::
       This method captures stdout and stderr using temporary files,
       which are then read into memory in their entirety. This method
       is slow and might cause large memory overhead.

    See http://bytes.com/topic/c/answers/487231-how-capture-stdout-temporarily
    on the topic of redirecting stderr/stdout.
    '''

    # note that debugging this module can be a problem
    # as stdout/stderr will not appear on the terminal
    
    # some special cases
    if method == "index":
        if not os.path.exists(args[0]):
            raise IOError("No such file or directory: '%s'" % args[0])

    # redirect stderr and stdout to file
    stderr_h, stderr_f = tempfile.mkstemp()
    pysam_set_stderr(stderr_h)
        
    if catch_stdout:
        stdout_h, stdout_f = tempfile.mkstemp()
        try:
            stdout_save = Outs( sys.stdout.fileno() )
            stdout_save.setfd( stdout_h )
        except AttributeError:
            # stdout has already been redirected
            catch_stdout = False

        # patch for `samtools view`
        # samtools `view` closes stdout, from which I can not
        # recover. Thus redirect output to file with -o option.
        if method == "view":
            if "-o" in args:
                raise ValueError("option -o is forbidden in samtools view")
            args = ( "-o", stdout_f ) + args

    # do the function call to samtools
    cdef char ** cargs
    cdef int i, n, retval

    n = len(args)
    method = _forceCmdlineBytes(method)
    args = [ _forceCmdlineBytes(a) for a in args ]

    # allocate two more for first (dummy) argument (contains command)
    cargs = <char**>calloc( n+2, sizeof( char *) )
    cargs[0] = "samtools"
    cargs[1] = method
    for i from 0 <= i < n: cargs[i+2] = args[i]
    
    retval = pysam_dispatch(n+2, cargs)
    free( cargs )
    
    # restore stdout/stderr. This will also flush, so
    # needs to be before reading back the file contents
    if catch_stdout:
        stdout_save.restore()
        try:
            with open( stdout_f, "r") as inf:
                out_stdout = inf.readlines()
        except UnicodeDecodeError:
            with open( stdout_f, "rb") as inf:
                # read binary output
                out_stdout = inf.read()
        os.remove( stdout_f )
    else:
        out_stdout = []

    # get error messages
    pysam_unset_stderr()
    try:
        with open( stderr_f, "r") as inf:
            out_stderr = inf.readlines()
    except UnicodeDecodeError:
        with open( stderr_f, "rb") as inf:
            # read binary output
            out_stderr = inf.read()
    else:
        out_stderr = []
    finally:
        os.remove( stderr_f )

    return retval, out_stderr, out_stdout
<|MERGE_RESOLUTION|>--- conflicted
+++ resolved
@@ -14,35 +14,6 @@
 ## Python 3 compatibility functions
 ########################################################################
 IS_PYTHON3 = PY_MAJOR_VERSION >= 3
-<<<<<<< HEAD
-=======
-cdef from_string_and_size(char* s, size_t length):
-    if PY_MAJOR_VERSION < 3:
-        return s[:length]
-    else:
-        return s[:length].decode("ascii")
-
-# filename encoding (copied from lxml.etree.pyx)
-cdef str _FILENAME_ENCODING
-_FILENAME_ENCODING = sys.getfilesystemencoding()
-if _FILENAME_ENCODING is None:
-    _FILENAME_ENCODING = sys.getdefaultencoding()
-if _FILENAME_ENCODING is None:
-    _FILENAME_ENCODING = 'ascii'
-
-#cdef char* _C_FILENAME_ENCODING
-#_C_FILENAME_ENCODING = <char*>_FILENAME_ENCODING
-
-cdef bytes _encodeFilename(object filename):
-    """Make sure a filename is 8-bit encoded (or None)."""
-    if filename is None:
-        return None
-    elif PyBytes_Check(filename):
-        return filename
-    elif PyUnicode_Check(filename):
-        return filename.encode(_FILENAME_ENCODING)
-    else:
-        raise TypeError, u"Argument must be string or unicode."
 
 cdef bytes _forceBytes(object s):
     u"""convert string or unicode object to bytes, assuming ascii encoding.
@@ -58,3069 +29,6 @@
     else:
         raise TypeError, u"Argument must be string, bytes or unicode."
 
-cdef inline bytes _forceCmdlineBytes(object s):
-    return _forceBytes(s)
-
-cdef _charptr_to_str(char* s):
-    if PY_MAJOR_VERSION < 3:
-        return s
-    else:
-        return s.decode("ascii")
-
-cdef _forceStr(object s):
-    """Return s converted to str type of current Python (bytes in Py2, unicode in Py3)"""
-    if s is None:
-        return None
-    if PY_MAJOR_VERSION < 3:
-        return s
-    elif PyBytes_Check(s):
-        return s.decode('ascii')
-    else:
-        # assume unicode
-        return s
-
-########################################################################
-########################################################################
-########################################################################
-## Constants and global variables
-########################################################################
-# defines imported from samtools
-DEF SEEK_SET = 0
-DEF SEEK_CUR = 1
-DEF SEEK_END = 2
-
-## These are bits set in the flag.
-## have to put these definitions here, in csamtools.pxd they got ignored
-## @abstract the read is paired in sequencing, no matter whether it is mapped in a pair */
-DEF BAM_FPAIRED       =1
-## @abstract the read is mapped in a proper pair */
-DEF BAM_FPROPER_PAIR  =2
-## @abstract the read itself is unmapped; conflictive with BAM_FPROPER_PAIR */
-DEF BAM_FUNMAP        =4
-## @abstract the mate is unmapped */
-DEF BAM_FMUNMAP       =8
-## @abstract the read is mapped to the reverse strand */
-DEF BAM_FREVERSE      =16
-## @abstract the mate is mapped to the reverse strand */
-DEF BAM_FMREVERSE     =32
-## @abstract this is read1 */
-DEF BAM_FREAD1        =64
-## @abstract this is read2 */
-DEF BAM_FREAD2       =128
-## @abstract not primary alignment */
-DEF BAM_FSECONDARY   =256
-## @abstract QC failure */
-DEF BAM_FQCFAIL      =512
-## @abstract optical or PCR duplicate */
-DEF BAM_FDUP        =1024
-
-#####################################################################
-# CIGAR operations
-DEF BAM_CIGAR_SHIFT=4
-DEF BAM_CIGAR_MASK=((1 << BAM_CIGAR_SHIFT) - 1)
-
-DEF BAM_CMATCH     = 0
-DEF BAM_CINS       = 1
-DEF BAM_CDEL       = 2
-DEF BAM_CREF_SKIP  = 3
-DEF BAM_CSOFT_CLIP = 4
-DEF BAM_CHARD_CLIP = 5
-DEF BAM_CPAD       = 6
-DEF BAM_CEQUAL     = 7
-DEF BAM_CDIFF      = 8
-
-cdef char* CODE2CIGAR= "MIDNSHP=X"
-if IS_PYTHON3:
-    CIGAR2CODE = dict( [y,x] for x,y in enumerate( CODE2CIGAR) )
-else:
-    CIGAR2CODE = dict( [ord(y),x] for x,y in enumerate( CODE2CIGAR) )
-CIGAR_REGEX = re.compile( "(\d+)([MIDNSHP=X])" )
-
-#####################################################################
-## set pysam stderr to /dev/null
-pysam_unset_stderr()
-
-#####################################################################
-# hard-coded constants
-cdef char * bam_nt16_rev_table = "=ACMGRSVTWYHKDBN"
-cdef int max_pos = 2 << 29
-
-#####################################################################
-#####################################################################
-#####################################################################
-## private factory methods
-#####################################################################
-cdef class AlignedRead
-cdef makeAlignedRead(bam1_t * src):
-    '''enter src into AlignedRead.'''
-    cdef AlignedRead dest = AlignedRead.__new__(AlignedRead)
-    dest._delegate = bam_dup1(src)
-    return dest
-
-cdef class PileupProxy
-cdef makePileupProxy( bam_pileup1_t ** plp, int tid, int pos, int n ):
-     cdef PileupProxy dest = PileupProxy.__new__(PileupProxy)
-     dest.plp = plp
-     dest.tid = tid
-     dest.pos = pos
-     dest.n = n
-     return dest
-
-cdef class PileupRead
-cdef makePileupRead( bam_pileup1_t * src ):
-    '''fill a  PileupRead object from a bam_pileup1_t * object.'''
-    cdef PileupRead dest = PileupRead.__new__(PileupRead)
-    dest._alignment = makeAlignedRead( src.b )
-    dest._qpos = src.qpos
-    dest._indel = src.indel
-    dest._level = src.level
-    dest._is_del = src.is_del
-    dest._is_head = src.is_head
-    dest._is_tail = src.is_tail
-    return dest
-
-cdef class FastqProxy
-cdef makeFastqProxy( kseq_t * src):
-    '''enter src into AlignedRead.'''
-    cdef FastqProxy dest = FastqProxy.__new__(FastqProxy)
-    dest._delegate = src
-    return dest
-
-cdef convertBinaryTagToList( uint8_t * s ):
-    """return bytesize, number of values list of values in s."""
-    cdef char auxtype
-    cdef uint8_t byte_size
-    cdef int32_t nvalues
-
-    # get byte size
-    auxtype = s[0]
-    byte_size = bam_aux_type2size( auxtype )
-    s += 1
-    # get number of values in array
-    nvalues = (<int32_t*>s)[0]
-    s += 4
-    # get values
-    values = []
-    if auxtype == 'c':
-        for x from 0 <= x < nvalues:
-            values.append((<int8_t*>s)[0])
-            s += 1
-    elif auxtype == 'C':
-        for x from 0 <= x < nvalues:
-            values.append((<uint8_t*>s)[0])
-            s += 1
-    elif auxtype == 's':
-        for x from 0 <= x < nvalues:
-            values.append((<int16_t*>s)[0])
-            s += 2
-    elif auxtype == 'S':
-        for x from 0 <= x < nvalues:
-            values.append((<uint16_t*>s)[0])
-            s += 2
-    elif auxtype == 'i':
-        for x from 0 <= x < nvalues:
-            values.append((<int32_t*>s)[0])
-            s += 4
-    elif auxtype == 'I':
-        for x from 0 <= x < nvalues:
-            values.append((<uint32_t*>s)[0])
-            s += 4
-    elif auxtype == 'f':
-        for x from 0 <= x < nvalues:
-            values.append((<float*>s)[0])
-            s += 4
-
-    return byte_size, nvalues, values
-
-#####################################################################
-#####################################################################
-#####################################################################
-## Generic callbacks for inserting python callbacks.
-#####################################################################
-cdef int fetch_callback( bam1_t *alignment, void *f):
-    '''callback for bam_fetch.
-
-    calls function in *f* with a new :class:`AlignedRead` object as parameter.
-    '''
-    a = makeAlignedRead( alignment )
-    (<object>f)(a)
-
-class PileupColumn(object):
-    '''A pileup column. A pileup column contains
-    all the reads that map to a certain target base.
-
-    tid
-        chromosome ID as is defined in the header
-    pos
-        the target base coordinate (0-based)
-    n
-        number of reads mapping to this column
-    pileups
-        list of reads (:class:`pysam.PileupRead`) aligned to this column
-    '''
-    def __str__(self):
-        return "\t".join( map(str, (self.tid, self.pos, self.n))) +\
-            "\n" + "\n".join( map(str, self.pileups) )
-
-cdef int pileup_callback( uint32_t tid, uint32_t pos, int n, bam_pileup1_t *pl, void *f):
-    '''callback for pileup.
-
-    calls function in *f* with a new :class:`Pileup` object as parameter.
-
-    tid
-        chromosome ID as is defined in the header
-    pos
-        start coordinate of the alignment, 0-based
-    n
-        number of elements in pl array
-    pl
-        array of alignments
-    data
-        user provided data
-    '''
-
-    p = PileupColumn()
-    p.tid = tid
-    p.pos = pos
-    p.n = n
-    pileups = []
-
-    cdef int x
-    for x from 0 <= x < n:
-        pileups.append( makePileupRead( &(pl[x]) ) )
-    p.pileups = pileups
-
-    (<object>f)(p)
-
-cdef int pileup_fetch_callback( bam1_t *b, void *data):
-    '''callback for bam_fetch.
-
-    Fetches reads and submits them to pileup.
-    '''
-    cdef bam_plbuf_t * buf
-    buf = <bam_plbuf_t*>data
-    bam_plbuf_push(b, buf)
-    return 0
-
-######################################################################
-######################################################################
-######################################################################
-# valid types for sam headers
-VALID_HEADER_TYPES = {"HD" : dict,
-                      "SQ" : list,
-                      "RG" : list,
-                      "PG" : list,
-                      "CO" : list}
-
-# order of records within sam headers
-VALID_HEADERS = ("HD", "SQ", "RG", "PG", "CO")
-
-# type conversions within sam header records
-VALID_HEADER_FIELDS = {"HD" : {"VN" : str, "SO" : str, "GO" : str},
-                       "SQ" : {"SN" : str, "LN" : int, "AS" : str, 
-                               "M5" : str, "SP" : str, "UR" : str,},
-                       "RG" : {"ID" : str, "CN" : str, "DS" : str,
-                               "DT" : str, "FO" : str, "KS" : str,
-                               "LB" : str, "PG" : str, "PI" : str,
-                               "PL" : str, "PU" : str, "SM" : str,},
-                       "PG" : {"ID" : str, "PN" : str, "CL" : str, 
-                               "PP" : str, "DS" : str, "VN" : str,},}
-
-# output order of fields within records
-VALID_HEADER_ORDER = {"HD" : ("VN", "SO", "GO"),
-                      "SQ" : ("SN", "LN", "AS", "M5",
-                               "UR", "SP"),
-                      "RG" : ("ID", "SM", "LB", "DS", 
-                              "PU", "PI", "CN", "DT",
-                              "PL", "FO", "KS", "PG"),
-                      "PG" : ("PN", "ID", "VN", "CL", 
-                              "PP"),}
-
-######################################################################
-######################################################################
-######################################################################
-## Public methods
-######################################################################
-cdef class Fastafile:
-    '''*(filename)*
-
-    A *FASTA* file. The file is automatically opened.
-
-    The file expects an indexed fasta file.
-
-    TODO:
-        add automatic indexing.
-        add function to get sequence names.
-    '''
-
-    def __cinit__(self, *args, **kwargs ):
-        self.fastafile = NULL
-        self._filename = None
-        self._references = None
-        self._lengths = None
-        self.reference2length = None
-        self._open( *args, **kwargs )
-
-    def _isOpen( self ):
-        '''return true if samfile has been opened.'''
-        return self.fastafile != NULL
-
-    def __len__(self):
-        if self.fastafile == NULL:
-            raise ValueError( "calling len() on closed file" )
-
-        return faidx_fetch_nseq(self.fastafile)
-
-    def _open(self, filename):
-        '''open an indexed fasta file.
-
-        This method expects an indexed fasta file.
-        '''
-
-        # close a previously opened file
-        if self.fastafile != NULL: self.close()
-        self._filename = _encodeFilename(filename)
-        self.fastafile = fai_load(self._filename)
-
-        if self.fastafile == NULL:
-            raise IOError("could not open file `%s`" % filename)
-
-        # read index
-        if not os.path.exists( self._filename + b".fai" ):
-            raise ValueError("could not locate index file")
-
-        with open( self._filename + b".fai" ) as inf:
-            data = [ x.split("\t") for x in inf ]
-            self._references = tuple(x[0] for x in data)
-            self._lengths = tuple(int(x[1]) for x in data)
-            self.reference2length = dict(zip(self._references, self._lengths))
-
-    def close( self ):
-        if self.fastafile != NULL:
-            fai_destroy( self.fastafile )
-            self.fastafile = NULL
-
-    def __dealloc__(self):
-        self.close()
-
-    property filename:
-        '''number of :term:`filename` associated with this object.'''
-        def __get__(self):
-            return self._filename
-
-    property references:
-        '''tuple with the names of :term:`reference` sequences.'''
-        def __get__(self):
-            return self._references
-
-    property nreferences:
-        '''number of :term:`reference` sequences in the file.'''
-        def __get__(self):
-            return len(self._references) if self.references else None
-
-    property lengths:
-        '''tuple with the lengths of :term:`reference` sequences.'''
-        def __get__(self):
-            return self._lengths
-
-    def fetch( self,
-               reference = None,
-               start = None,
-               end = None,
-               region = None):
-
-        '''*(reference = None, start = None, end = None, region = None)*
-
-        fetch :class:`AlignedRead` objects in a :term:`region` using 0-based indexing.
-
-        The region is specified by :term:`reference`, *start* and *end*.
-
-        fetch returns an empty string if the region is out of range or addresses an unknown *reference*.
-
-        If *reference* is given and *start* is None, the sequence from the
-        first base is returned. Similarly, if *end* is None, the sequence
-        until the last base is returned.
-
-        Alternatively, a samtools :term:`region` string can be supplied.
-        '''
-
-        if not self._isOpen():
-            raise ValueError( "I/O operation on closed file" )
-
-        cdef int length
-        cdef char * seq
-
-        if not region:
-            if reference is None: raise ValueError( 'no sequence/region supplied.' )
-            if start is None: start = 0
-            if end is None: end = max_pos -1
-
-            if start > end: raise ValueError( 'invalid region: start (%i) > end (%i)' % (start, end) )
-            if start == end: return b""
-            # valid ranges are from 0 to 2^29-1
-            if not 0 <= start < max_pos: raise IndexError( 'start out of range (%i)' % start )
-            if not 0 <= end < max_pos: raise IndexError( 'end out of range (%i)' % end )
-            # note: faidx_fetch_seq has a bug such that out-of-range access
-            # always returns the last residue. Hence do not use faidx_fetch_seq,
-            # but use fai_fetch instead
-            # seq = faidx_fetch_seq(self.fastafile,
-            #                       reference,
-            #                       start,
-            #                       end-1,
-            #                       &length)
-            region = "%s:%i-%i" % (reference, start+1, end)
-            if PY_MAJOR_VERSION >= 3:
-                region = region.encode('ascii')
-            seq = fai_fetch( self.fastafile,
-                             region,
-                             &length )
-        else:
-            # samtools adds a '\0' at the end
-            seq = fai_fetch( self.fastafile, region, &length )
-
-        # copy to python
-        if seq == NULL:
-            return b""
-        else:
-            try:
-                py_seq = seq[:length]
-            finally:
-                free(seq)
-
-        return py_seq
-
-    cdef char * _fetch( self, char * reference, int start, int end, int * length ):
-        '''fetch sequence for reference, start and end'''
-
-        return faidx_fetch_seq(self.fastafile,
-                               reference,
-                               start,
-                               end-1,
-                               length )
-
-    def getReferenceLength( self, reference ):
-        '''return the length of reference.'''
-        return self.reference2length[reference]
-
-    def __getitem__(self, reference):
-        return self.fetch(reference)
-
-    def __contains__( self, reference ):
-        '''return true if reference in fasta file.'''
-        return reference in self.reference2length
-
-######################################################################
-######################################################################
-######################################################################
-## Fastq file
-######################################################################
-
-cdef class FastqProxy:
-    def __init__(self): pass
-
-    property name:
-        def __get__(self):
-            return self._delegate.name.s
-
-    property sequence:
-        def __get__(self):
-            return self._delegate.seq.s
-
-    property comment:
-        def __get__(self):
-            if self._delegate.comment.l:
-                return self._delegate.comment.s
-            else: return None
-
-    property quality:
-        def __get__(self):
-            if self._delegate.qual.l:
-                return self._delegate.qual.s
-            else: return None
-
-cdef class Fastqfile:
-    '''*(filename)*
-
-    A *FASTQ* file. The file is automatically opened.
-
-    '''
-    def __cinit__(self, *args, **kwargs):
-        # self.fastqfile = <gzFile*>NULL
-        self._filename = None
-        self.entry = NULL
-        self._open(*args, **kwargs)
-
-    def _isOpen( self ):
-        '''return true if samfile has been opened.'''
-        return self.entry != NULL
-
-    def _open(self, filename):
-        '''open an indexed fasta file.
-
-        This method expects an indexed fasta file.
-        '''
-        self.close()
-
-        if not os.path.exists(filename):
-            raise IOError("No such file or directory: %s" % filename)
-
-        filename = _encodeFilename(filename)
-        self.fastqfile = gzopen(filename, "r")
-        self.entry = kseq_init(self.fastqfile)
-        self._filename = filename
-
-    def close( self ):
-        '''close file.'''
-        if self.entry != NULL:
-            gzclose(self.fastqfile)
-            if self.entry:
-                kseq_destroy(self.entry)
-                self.entry = NULL
-
-    def __dealloc__(self):
-        self.close()
-
-    property filename:
-        '''number of :term:`filename` associated with this object.'''
-        def __get__(self):
-            return self._filename
-
-    def __iter__(self):
-        if not self._isOpen(): raise ValueError( "I/O operation on closed file" )
-        return self
-
-    cdef kseq_t * getCurrent(self):
-        return self.entry
-
-    cdef int cnext(self):
-        '''C version of iterator
-        '''
-        return kseq_read(self.entry)
-
-    def __next__(self):
-        """
-        python version of next().
-        """
-        cdef int l
-        l = kseq_read( self.entry)
-        if (l > 0):
-            return makeFastqProxy( self.entry )
-        else:
-            raise StopIteration
-
-#------------------------------------------------------------------------
-#------------------------------------------------------------------------
-#------------------------------------------------------------------------
-cdef int count_callback( bam1_t *alignment, void *f):
-     '''callback for bam_fetch - count number of reads.
-     '''
-     cdef int* counter = (<int*>f)
-     counter[0] += 1;
-
-ctypedef struct MateData:
-     char * name
-     bam1_t * mate
-     uint32_t flag
-
-#------------------------------------------------------------------------
-#------------------------------------------------------------------------
-#------------------------------------------------------------------------
-cdef int mate_callback( bam1_t *alignment, void *f):
-     '''callback for bam_fetch = filter mate
-     '''
-     cdef MateData * d = (<MateData*>f)
-     # printf("mate = %p, name1 = %s, name2=%s\t%i\t%i\t%i\n",
-     #        d.mate, d.name, bam1_qname(alignment),
-     #        d.flag, alignment.core.flag, alignment.core.flag & d.flag)
-
-     if d.mate == NULL:
-         # could be sped up by comparing the lengths of query strings first
-         # using l_qname
-         #
-         # also, make sure that we get the other read by comparing
-         # the flags
-         if alignment.core.flag & d.flag != 0 and \
-                 strcmp( bam1_qname( alignment ), d.name ) == 0:
-             d.mate = bam_dup1( alignment )
-
-
-cdef class Samfile:
-    '''*(filename, mode=None, template = None, referencenames = None, referencelengths = None, text = NULL, header = None,
-         add_sq_text = False, check_header = True, check_sq = True )*
-
-    A :term:`SAM`/:term:`BAM` formatted file. The file is automatically opened.
-
-    *mode* should be ``r`` for reading or ``w`` for writing. The default is text mode (:term:`SAM`). For binary
-    (:term:`BAM`) I/O you should append ``b`` for compressed or ``u`` for uncompressed :term:`BAM` output.
-    Use ``h`` to output header information in text (:term:`TAM`)  mode.
-
-    If ``b`` is present, it must immediately follow ``r`` or ``w``.
-    Valid modes are ``r``, ``w``, ``wh``, ``rb``, ``wb`` and ``wbu``. For instance, to open
-    a :term:`BAM` formatted file for reading, type::
-
-        f = pysam.Samfile('ex1.bam','rb')
-
-    If mode is not specified, we will try to auto-detect in the order 'rb', 'r', thus both the following
-    should work::
-
-        f1 = pysam.Samfile('ex1.bam' )
-        f2 = pysam.Samfile('ex1.sam' )
-
-    If an index for a BAM file exists (.bai), it will be opened automatically. Without an index random
-    access to reads via :meth:`fetch` and :meth:`pileup` is disabled.
-
-    For writing, the header of a :term:`SAM` file/:term:`BAM` file can be constituted from several
-    sources (see also the samtools format specification):
-
-        1. If *template* is given, the header is copied from a another *Samfile*
-           (*template* must be of type *Samfile*).
-
-        2. If *header* is given, the header is built from a multi-level dictionary. The first level
-           are the four types ('HD', 'SQ', ...). The second level are a list of lines, with each line
-           being a list of tag-value pairs. The header is constructed first from all the defined fields,
-           followed by user tags in alphabetical order.
-
-        3. If *text* is given, new header text is copied from raw text.
-
-        4. The names (*referencenames*) and lengths (*referencelengths*) are supplied directly as lists. 
-           By default, 'SQ' and 'LN' tags will be added to the header text. This option can be
-           changed by unsetting the flag *add_sq_text*. 
-
-    By default, if file a file is opened in mode 'r', it is checked for a valid header
-    (*check_header* = True) and a definition of chromosome names (*check_sq* = True). 
-    
-    '''
-
-    def __cinit__(self, *args, **kwargs ):
-        self.samfile = NULL
-        self._filename = None
-        self.isbam = False
-        self.isstream = False
-        self._open( *args, **kwargs )
-
-        # allocate memory for iterator
-        self.b = <bam1_t*>calloc(1, sizeof(bam1_t))
-
-    def _isOpen( self ):
-        '''return true if samfile has been opened.'''
-        return self.samfile != NULL
-
-    def _hasIndex( self ):
-        '''return true if samfile has an existing (and opened) index.'''
-        return self.index != NULL
-
-    def _open( self,
-               filename,
-               mode = None,
-               Samfile template = None,
-               referencenames = None,
-               referencelengths = None,
-               text = None,
-               header = None,
-               port = None,
-               add_sq_text = True,
-               check_header = True,
-               check_sq = True,
-              ):
-        '''open a sam/bam file.
-
-        If _open is called on an existing bamfile, the current file will be
-        closed and a new file will be opened.
-        '''
-
-        # read mode autodetection
-        if mode is None:
-            try:
-                self._open(filename, 'rb', template=template,
-                           referencenames=referencenames,
-                           referencelengths=referencelengths,
-                           text=text, header=header, port=port,
-                           check_header=check_header,
-                           check_sq=check_sq)
-                return
-            except ValueError, msg:
-                pass
-
-            self._open(filename, 'r', template=template,
-                       referencenames=referencenames,
-                       referencelengths=referencelengths,
-                       text=text, header=header, port=port,
-                       check_header=check_header,
-                       check_sq=check_sq)
-            return
-
-        assert mode in ( "r","w","rb","wb", "wh", "wbu", "rU" ), "invalid file opening mode `%s`" % mode
-
-        # close a previously opened file
-        if self.samfile != NULL: self.close()
-
-        cdef bam_header_t * header_to_write
-        header_to_write = NULL
-
-        cdef bytes bmode = mode.encode('ascii')
-        self._filename = filename = _encodeFilename(filename)
-        self.isstream = filename == b"-"
-
-        self.isbam = len(mode) > 1 and mode[1] == 'b'
-
-        self.isremote = filename.startswith(b"http:") or filename.startswith(b"ftp:")
-
-        cdef char * ctext
-        ctext = NULL
-
-        if mode[0] == 'w':
-            # open file for writing
-
-            # header structure (used for writing)
-            if template:
-                # copy header from another file
-                header_to_write = template.samfile.header
-
-            elif header:
-                header_to_write = self._buildHeader( header )
-
-            else:
-                # build header from a target names and lengths
-                assert referencenames and referencelengths, "either supply options `template`, `header` or  both `referencenames` and `referencelengths` for writing"
-                assert len(referencenames) == len(referencelengths), "unequal names and lengths of reference sequences"
-
-                # allocate and fill header
-                referencenames = [ _forceBytes(ref) for ref in referencenames ]
-                header_to_write = bam_header_init()
-                header_to_write.n_targets = len(referencenames)
-                n = 0
-                for x in referencenames: n += len(x) + 1
-                header_to_write.target_name = <char**>calloc(n, sizeof(char*))
-                header_to_write.target_len = <uint32_t*>calloc(n, sizeof(uint32_t))
-                for x from 0 <= x < header_to_write.n_targets:
-                    header_to_write.target_len[x] = referencelengths[x]
-                    name = referencenames[x]
-                    header_to_write.target_name[x] = <char*>calloc(len(name)+1, sizeof(char))
-                    strncpy( header_to_write.target_name[x], name, len(name) )
-
-                # Optionally, if there is no text, add a SAM compatible header to output
-                # file.
-                if text is None and add_sq_text:
-                    text = []
-                    for x from 0 <= x < header_to_write.n_targets:
-                        text.append( "@SQ\tSN:%s\tLN:%s\n" % \
-                                         (_forceStr(referencenames[x]), 
-                                          referencelengths[x] ) )
-                    text = ''.join(text)
-
-                if text != None:
-                    # copy without \0
-                    text = _forceBytes(text)
-                    ctext = text
-                    header_to_write.l_text = strlen(ctext)
-                    header_to_write.text = <char*>calloc( strlen(ctext), sizeof(char) )
-                    memcpy( header_to_write.text, ctext, strlen(ctext) )
-
-                header_to_write.hash = NULL
-                header_to_write.rg2lib = NULL
-
-            # open file. Header gets written to file at the same time for bam files
-            # and sam files (in the latter case, the mode needs to be wh)
-            self.samfile = samopen( filename, bmode, header_to_write )
-
-            # bam_header_destroy takes care of cleaning up of all the members
-            if not template and header_to_write != NULL:
-                bam_header_destroy( header_to_write )
-
-        elif mode[0] == "r":
-            # open file for reading
-            if filename != b"-" and not self.isremote and not os.path.exists( filename ):
-                raise IOError( "file `%s` not found" % filename)
-
-            # try to detect errors
-            self.samfile = samopen( filename, bmode, NULL )
-            if self.samfile == NULL:
-                raise ValueError( "could not open file (mode='%s') - is it SAM/BAM format?" % mode)
-
-            # bam files require a valid header
-            if self.isbam:
-                if self.samfile.header == NULL:
-                    raise ValueError( "file does not have valid header (mode='%s') - is it BAM format?" % mode )
-            else:
-                # in sam files it is optional (samfile full of unmapped reads)
-                if check_header and self.samfile.header == NULL:
-                    raise ValueError( "file does not have valid header (mode='%s') - is it SAM format?" % mode )
-
-            # disabled for autodetection to work
-            # needs to be disabled so that reading from sam-files without headers works
-            if check_sq and self.samfile.header.n_targets == 0:
-                raise ValueError( "file header is empty (mode='%s') - is it SAM/BAM format?" % mode)
-
-        if self.samfile == NULL:
-            raise IOError("could not open file `%s`" % filename )
-
-        # check for index and open if present
-        if mode[0] == "r" and self.isbam:
-
-            if not self.isremote:
-                if not os.path.exists(filename + b".bai") \
-                        and not os.path.exists( filename[:-4] + b".bai"):
-                    self.index = NULL
-                else:
-                    # returns NULL if there is no index or index could not be opened
-                    self.index = bam_index_load(filename)
-                    if self.index == NULL:
-                        raise IOError("error while opening index `%s` " % filename )
-            else:
-                self.index = bam_index_load(filename)
-                if self.index == NULL:
-                    warnings.warn("unable to open index for `%s` " % filename)
-
-            if not self.isstream:
-                self.start_offset = bam_tell( self.samfile.x.bam )
-
-    def gettid( self, reference ):
-        '''
-        convert :term:`reference` name into numerical :term:`tid`
-
-        returns -1 if reference is not known.
-        '''
-        if not self._isOpen(): raise ValueError( "I/O operation on closed file" )
-        reference = _forceBytes(reference)
-        return pysam_reference2tid( self.samfile.header, reference )
-
-    def getrname( self, tid ):
-        '''
-        convert numerical :term:`tid` into :term:`reference` name.'''
-        if not self._isOpen(): raise ValueError( "I/O operation on closed file" )
-        if not 0 <= tid < self.samfile.header.n_targets:
-            raise ValueError( "tid %i out of range 0<=tid<%i" % (tid, self.samfile.header.n_targets ) )
-        return _charptr_to_str(self.samfile.header.target_name[tid])
-
-    cdef char * _getrname( self, int tid ): # TODO unused
-        '''
-        convert numerical :term:`tid` into :term:`reference` name.'''
-        if not self._isOpen(): raise ValueError( "I/O operation on closed file" )
-        if not 0 <= tid < self.samfile.header.n_targets:
-            raise ValueError( "tid %i out of range 0<=tid<%i" % (tid, self.samfile.header.n_targets ) )
-        return self.samfile.header.target_name[tid]
-
-    def _parseRegion( self,
-                      reference = None,
-                      start = None,
-                      end = None,
-                      region = None ):
-        '''
-        parse region information.
-
-        raise ValueError for for invalid regions.
-
-        returns a tuple of flag, tid, start and end. Flag indicates
-        whether some coordinates were supplied.
-
-        Note that regions are 1-based, while start,end are python coordinates.
-        '''
-        # This method's main objective is to translate from a reference to a tid.
-        # For now, it calls bam_parse_region, which is clumsy. Might be worth
-        # implementing it all in pysam (makes use of khash).
-
-        cdef int rtid
-        cdef long long rstart
-        cdef long long rend
-
-        rtid = -1
-        rstart = 0
-        rend = max_pos
-        if start != None:
-            try:
-                rstart = start
-            except OverflowError:
-                raise ValueError( 'start out of range (%i)' % start )
-
-        if end != None:
-            try:
-                rend = end
-            except OverflowError:
-                raise ValueError( 'end out of range (%i)' % end )
-
-        if region:
-            region = _forceStr(region)
-            parts = re.split( "[:-]", region )
-            reference = parts[0]
-            if len(parts) >= 2: rstart = int(parts[1]) - 1
-            if len(parts) >= 3: rend = int(parts[2])
-
-        if not reference: return 0, 0, 0, 0
-
-        rtid = self.gettid( reference )
-        if rtid < 0: raise ValueError( "invalid reference `%s`" % reference )
-        if rstart > rend: raise ValueError( 'invalid coordinates: start (%i) > end (%i)' % (rstart, rend) )
-        if not 0 <= rstart < max_pos: raise ValueError( 'start out of range (%i)' % rstart )
-        if not 0 <= rend <= max_pos: raise ValueError( 'end out of range (%i)' % rend )
-
-        return 1, rtid, rstart, rend
-
-    def reset( self ):
-        '''reset file position to beginning of read section.'''
-        return self.seek( self.start_offset, 0 )
-
-    def seek( self, uint64_t offset, int where = 0):
-        '''
-        move file pointer to position *offset*, see :meth:`pysam.Samfile.tell`.
-        '''
-
-        if not self._isOpen():
-            raise ValueError( "I/O operation on closed file" )
-        if not self.isbam:
-            raise NotImplementedError("seek only available in bam files")
-        if self.isstream:
-            raise OSError("seek no available in streams")
-
-        return bam_seek( self.samfile.x.bam, offset, where )
-
-    def tell( self ):
-        '''
-        return current file position
-        '''
-        if not self._isOpen():
-            raise ValueError( "I/O operation on closed file" )
-        if not self.isbam:
-            raise NotImplementedError("seek only available in bam files")
-
-        return bam_tell( self.samfile.x.bam )
-
-    def fetch(self,
-              reference=None,
-              start=None,
-              end=None,
-              region=None,
-              callback=None,
-              until_eof=False,
-              reopen=True):
-        '''fetch aligned reads in a :term:`region` using 0-based indexing. The
-        region is specified by :term:`reference`, *start* and
-        *end*. Alternatively, a samtools :term:`region` string can be
-        supplied.
-
-        Without *reference* or *region* all mapped reads will be
-        fetched. The reads will be returned ordered by reference
-        sequence, which will not necessarily be the order within the
-        file.
-
-        If *until_eof* is given, all reads from the current file
-        position will be returned in order as they are within the
-        file. Using this option will also fetch unmapped reads.
-
-        If *reopen* is set to true, the iterator returned will receive
-        its own filehandle to the samfile effectively opening its own
-        copy of the file. The default behaviour is to re-open in order
-        to safely work with multiple concurrent iterators on the same
-        file. Re-opening a samfile creates some overhead, so when
-        using many calls to fetch() *reopen* can be set to False to
-        gain some speed. Also, the tell() method will only work if
-        *reopen* is set to False.
-
-        If only *reference* is set, all reads aligned to *reference*
-        will be fetched.
-
-        The method returns an iterator of type :class:`pysam.IteratorRow` unless
-        a *callback is provided. If *callback* is given, the callback will be executed
-        for each position within the :term:`region`. Note that callbacks currently work
-        only, if *region* or *reference* is given.
-
-        Note that a :term:`SAM` file does not allow random access. If
-        *region* or *reference* are given, an exception is raised.
-
-        '''
-        cdef int rtid, rstart, rend, has_coord
-
-        if not self._isOpen():
-            raise ValueError( "I/O operation on closed file" )
-
-        has_coord, rtid, rstart, rend = self._parseRegion(reference,
-                                                          start,
-                                                          end,
-                                                          region)
-
-        # Turn of re-opening if samfile is a stream
-        if self.isstream:
-            reopen = False
-
-        if self.isbam:
-            if not until_eof and not self._hasIndex() and not self.isremote:
-                raise ValueError( "fetch called on bamfile without index" )
-
-            if callback:
-                if not has_coord: raise ValueError( "callback functionality requires a region/reference" )
-                if not self._hasIndex(): raise ValueError( "no index available for fetch" )
-                return bam_fetch(self.samfile.x.bam,
-                                 self.index,
-                                 rtid,
-                                 rstart,
-                                 rend,
-                                 <void*>callback,
-                                 fetch_callback )
-            else:
-                if has_coord:
-                    return IteratorRowRegion( self, rtid, rstart, rend, 
-                                              reopen=reopen )
-                else:
-                    if until_eof:
-                        return IteratorRowAll( self, reopen=reopen )
-                    else:
-                        # AH: check - reason why no reopen for AllRefs?
-                        return IteratorRowAllRefs(self ) # , reopen=reopen )
-        else:
-            if has_coord:
-                raise ValueError ("fetching by region is not available for sam files" )
-
-            if callback:
-                raise NotImplementedError("callback not implemented yet")
-
-            if self.samfile.header == NULL:
-                raise ValueError("fetch called for samfile without header")
-
-            # check if targets are defined
-            # give warning, sam_read1 segfaults
-            if self.samfile.header.n_targets == 0:
-                warnings.warn( "fetch called for samfile without header")
-                
-            return IteratorRowAll(self, reopen=reopen )
-
-    def head(self, n):
-        '''
-        return iterator over the first n alignments. 
-
-        This is useful for inspecting the bam-file.
-        '''
-        return IteratorRowHead(self, n)
-
-    def mate(self,
-             AlignedRead read):
-        '''return the mate of :class:`AlignedRead` *read*.
-
-        Throws a ValueError if read is unpaired or the mate
-        is unmapped.
-
-        .. note::
-            Calling this method will change the file position.
-            This might interfere with any iterators that have
-            not re-opened the file.
-
-        '''
-        cdef uint32_t flag = read._delegate.core.flag
-
-        if flag & BAM_FPAIRED == 0:
-            raise ValueError( "read %s: is unpaired" % (read.qname))
-        if flag & BAM_FMUNMAP != 0:
-            raise ValueError( "mate %s: is unmapped" % (read.qname))
-
-        cdef MateData mate_data
-
-        mate_data.name = <char *>bam1_qname(read._delegate)
-        mate_data.mate = NULL
-        # xor flags to get the other mate
-        cdef int x = BAM_FREAD1 + BAM_FREAD2
-        mate_data.flag = ( flag ^ x) & x
-
-        bam_fetch(self.samfile.x.bam,
-                  self.index,
-                  read._delegate.core.mtid,
-                  read._delegate.core.mpos,
-                  read._delegate.core.mpos + 1,
-                  <void*>&mate_data,
-                  mate_callback )
-
-        if mate_data.mate == NULL:
-            raise ValueError( "mate not found" )
-
-        cdef AlignedRead dest = AlignedRead.__new__(AlignedRead)
-        dest._delegate = mate_data.mate
-        return dest
-
-    def count( self,
-               reference = None,
-               start = None,
-               end = None,
-               region = None,
-               until_eof = False ):
-        '''*(reference = None, start = None, end = None, region = None, callback = None, until_eof = False)*
-
-        count  reads :term:`region` using 0-based indexing. The region is specified by
-        :term:`reference`, *start* and *end*. Alternatively, a samtools :term:`region` string can be supplied.
-
-        Note that a :term:`TAM` file does not allow random access. If *region* or *reference* are given,
-        an exception is raised.
-        '''
-        cdef int rtid
-        cdef int rstart
-        cdef int rend
-
-        if not self._isOpen():
-            raise ValueError( "I/O operation on closed file" )
-
-        region, rtid, rstart, rend = self._parseRegion( reference, start, end, region )
-
-        cdef int counter
-        counter = 0;
-
-        if self.isbam:
-            if not until_eof and not self._hasIndex() and not self.isremote:
-                raise ValueError( "fetch called on bamfile without index" )
-
-            if not region:
-                raise ValueError( "counting functionality requires a region/reference" )
-            if not self._hasIndex(): raise ValueError( "no index available for fetch" )
-            bam_fetch(self.samfile.x.bam,
-                             self.index,
-                             rtid,
-                             rstart,
-                             rend,
-                             <void*>&counter,
-                             count_callback )
-            return counter
-        else:
-            raise ValueError ("count for a region is not available for sam files" )
-
-    def pileup( self,
-                reference = None,
-                start = None,
-                end = None,
-                region = None,
-                callback = None,
-                **kwargs ):
-        '''
-        perform a :term:`pileup` within a :term:`region`. The region is specified by
-        :term:`reference`, *start* and *end* (using 0-based indexing).
-        Alternatively, a samtools *region* string can be supplied.
-
-        Without *reference* or *region* all reads will be used for the pileup. The reads will be returned
-        ordered by :term:`reference` sequence, which will not necessarily be the order within the file.
-
-        The method returns an iterator of type :class:`pysam.IteratorColumn` unless
-        a *callback is provided. If a *callback* is given, the callback will be executed
-        for each column within the :term:`region`.
-
-        Note that :term:`SAM` formatted files do not allow random access.
-        In these files, if a *region* or *reference* are given an exception is raised.
-
-        Optional *kwargs* to the iterator:
-
-        stepper
-           The stepper controlls how the iterator advances.
-           Possible options for the stepper are
-
-           ``all``
-              use all reads for pileup.
-           ``samtools``
-              same filter and read processing as in :term:`csamtools` pileup
-
-        fastafile
-           A :class:`FastaFile` object
-
-        mask
-           Skip all reads with bits set in mask if mask=True.
-
-        max_depth
-           Maximum read depth permitted. The default limit is *8000*.
-
-        truncate
-           By default, the samtools pileup engine outputs all reads overlapping a region (see note below).
-           If truncate is True and a region is given, only output columns in the exact region
-           specificied.
-
-        .. note::
-
-            *all* reads which overlap the region are returned. The first base returned will be the
-            first base of the first read *not* necessarily the first base of the region used in the query.
-
-        '''
-        cdef int rtid, rstart, rend, has_coord
-        cdef bam_plbuf_t *buf
-
-        if not self._isOpen():
-            raise ValueError( "I/O operation on closed file" )
-
-        has_coord, rtid, rstart, rend = self._parseRegion( reference, start, end, region )
-
-        if self.isbam:
-            if not self._hasIndex(): raise ValueError( "no index available for pileup" )
-
-            if callback:
-                if not has_coord: raise ValueError( "callback functionality requires a region/reference" )
-
-                buf = bam_plbuf_init( <bam_pileup_f>pileup_callback, <void*>callback )
-                bam_fetch(self.samfile.x.bam,
-                          self.index, rtid, rstart, rend,
-                          buf, pileup_fetch_callback )
-
-                # finalize pileup
-                bam_plbuf_push( NULL, buf)
-                bam_plbuf_destroy(buf)
-            else:
-                if has_coord:
-                    return IteratorColumnRegion( self,
-                                                 tid = rtid,
-                                                 start = rstart,
-                                                 end = rend,
-                                                 **kwargs )
-                else:
-                    return IteratorColumnAllRefs(self, **kwargs )
-
-        else:
-            raise NotImplementedError( "pileup of samfiles not implemented yet" )
-
-    def close( self ):
-        '''
-        closes the :class:`pysam.Samfile`.'''
-        if self.samfile != NULL:
-            samclose( self.samfile )
-            bam_index_destroy(self.index);
-            self.samfile = NULL
-
-    def __dealloc__( self ):
-        # remember: dealloc cannot call other methods
-        # note: no doc string
-        # note: __del__ is not called.
-        self.close()
-        bam_destroy1(self.b)
-
-    cpdef int write( self, AlignedRead read ) except -1:
-        '''
-        write a single :class:`pysam.AlignedRead` to disk.
-
-        returns the number of bytes written.
-        '''
-        if not self._isOpen():
-            return 0
-
-        return samwrite( self.samfile, read._delegate )
-
-    def __enter__(self):
-        return self
-
-    def __exit__(self, exc_type, exc_value, traceback):
-        self.close()
-        return False
-
-    ###############################################################
-    ###############################################################
-    ###############################################################
-    ## properties
-    ###############################################################
-    property filename:
-        '''number of :term:`filename` associated with this object.'''
-        def __get__(self):
-            return self._filename
-
-    property nreferences:
-        '''number of :term:`reference` sequences in the file.'''
-        def __get__(self):
-            if not self._isOpen(): raise ValueError( "I/O operation on closed file" )
-            return self.samfile.header.n_targets
-
-    property references:
-        """tuple with the names of :term:`reference` sequences."""
-        def __get__(self):
-            if not self._isOpen(): raise ValueError( "I/O operation on closed file" )
-            t = []
-            for x from 0 <= x < self.samfile.header.n_targets:
-                t.append( _charptr_to_str(self.samfile.header.target_name[x]) )
-            return tuple(t)
-
-    property lengths:
-        """tuple of the lengths of the :term:`reference` sequences. The lengths are in the same order as
-        :attr:`pysam.Samfile.references`
-        """
-        def __get__(self):
-            if not self._isOpen(): raise ValueError( "I/O operation on closed file" )
-            t = []
-            for x from 0 <= x < self.samfile.header.n_targets:
-                t.append( self.samfile.header.target_len[x] )
-            return tuple(t)
-
-    property mapped:
-        """total number of mapped reads in file.
-        """
-        def __get__(self):
-            if not self._isOpen(): raise ValueError( "I/O operation on closed file" )
-            if not self.isbam: raise AttributeError( "Samfile.mapped only available in bam files" )
-            if self.index == NULL:
-                raise ValueError( "mapping information not recorded in index or index not available")
-
-            cdef int tid
-            cdef uint32_t total = 0
-            for tid from 0 <= tid < self.samfile.header.n_targets:
-                total += pysam_get_mapped( self.index, tid )
-            return total
-
-    property unmapped:
-        """total number of unmapped reads in file.
-        """
-        def __get__(self):
-            if not self._isOpen(): raise ValueError( "I/O operation on closed file" )
-            if not self.isbam: raise AttributeError( "Samfile.unmapped only available in bam files" )
-            cdef int tid
-            cdef uint32_t total = 0
-            for tid from 0 <= tid < self.samfile.header.n_targets:
-                total += pysam_get_unmapped( self.index, tid )
-            # get unmapped reads without coordinates
-            total += pysam_get_unmapped( self.index, -1 )
-            return total
-
-    property text:
-        '''full contents of the :term:`sam file` header as a string.'''
-        def __get__(self):
-            if not self._isOpen(): raise ValueError( "I/O operation on closed file" )
-            return from_string_and_size(self.samfile.header.text, self.samfile.header.l_text)
-
-    property header:
-        '''header information within the :term:`sam file`. The records and fields are returned as
-        a two-level dictionary.
-        '''
-        def __get__(self):
-            if not self._isOpen(): raise ValueError( "I/O operation on closed file" )
-
-            result = {}
-            
-            if self.samfile.header.text != NULL:
-                # convert to python string (note: call self.text to create 0-terminated string)
-                t = self.text
-                for line in t.split("\n"):
-                    if not line.strip(): continue
-                    assert line.startswith("@"), "header line without '@': '%s'" % line
-                    fields = line[1:].split("\t")
-                    record = fields[0]
-                    assert record in VALID_HEADER_TYPES, "header line with invalid type '%s': '%s'" % (record, line)
-
-                    # treat comments
-                    if record == "CO":
-                        if record not in result: result[record] = []
-                        result[record].append( "\t".join( fields[1:] ) )
-                        continue
-                    # the following is clumsy as generators do not work?
-                    x = {}
-                    for field in fields[1:]:
-                        if ":" not in field: 
-                            raise ValueError("malformatted header: no ':' in field" )
-                        key, value = field.split(":",1)
-                        # uppercase keys must be valid
-                        # lowercase are permitted for user fields
-                        if key in VALID_HEADER_FIELDS[record]:
-                            x[key] = VALID_HEADER_FIELDS[record][key](value)
-                        elif not key.isupper():
-                            x[key] = value
-                        else:
-                            raise ValueError( "unknown field code '%s' in record '%s'" % (key, record) )
-
-                    if VALID_HEADER_TYPES[record] == dict:
-                        if record in result:
-                            raise ValueError( "multiple '%s' lines are not permitted" % record )
-                        result[record] = x
-                    elif VALID_HEADER_TYPES[record] == list:
-                        if record not in result: result[record] = []
-                        result[record].append( x )
-
-                # if there are no SQ lines in the header, add the reference names
-                # from the information in the bam file.
-                # Background: c-samtools keeps the textual part of the header separate from
-                # the list of reference names and lengths. Thus, if a header contains only 
-                # SQ lines, the SQ information is not part of the textual header and thus
-                # are missing from the output. See issue 84.
-                if "SQ" not in result:
-                    sq = []
-                    for ref, length in zip( self.references, self.lengths ):
-                        sq.append( {'LN': length, 'SN': ref } )
-                    result["SQ"] = sq
-
-            return result
-
-    def _buildLine( self, fields, record ):
-        '''build a header line from *fields* dictionary for *record*'''
-
-        # TODO: add checking for field and sort order
-        line = ["@%s" % record ]
-        # comment
-        if record == "CO":
-            line.append( fields )
-        # user tags
-        elif record.islower():
-            for key in sorted(fields):
-                line.append( "%s:%s" % (key, str(fields[key])))
-        # defined tags
-        else:
-            # write fields of the specification
-            for key in VALID_HEADER_ORDER[record]:
-                if key in fields:
-                    line.append( "%s:%s" % (key, str(fields[key])))
-            # write user fields
-            for key in fields:
-                if not key.isupper():
-                    line.append( "%s:%s" % (key, str(fields[key])))
-
-        return "\t".join( line )
-
-    cdef bam_header_t * _buildHeader( self, new_header ):
-        '''return a new header built from a dictionary in *new_header*.
-
-        This method inserts the text field, target_name and target_len.
-        '''
-
-        lines = []
-
-        # check if hash exists
-
-        # create new header and copy old data
-        cdef bam_header_t * dest
-
-        dest = bam_header_init()
-
-        # first: defined tags
-        for record in VALID_HEADERS:
-            if record in new_header:
-                ttype = VALID_HEADER_TYPES[record]
-                data = new_header[record]
-                if type( data ) != type( ttype() ):
-                    raise ValueError( "invalid type for record %s: %s, expected %s" % (record, type(data), type(ttype()) ) )
-                if type( data ) is dict:
-                    lines.append( self._buildLine( data, record ) )
-                else:
-                    for fields in new_header[record]:
-                        lines.append( self._buildLine( fields, record ) )
-
-        # then: user tags (lower case), sorted alphabetically
-        for record, data in sorted(new_header.items()):
-            if record in VALID_HEADERS: continue
-            if type( data ) is dict:
-                lines.append( self._buildLine( data, record ) )
-            else:
-                for fields in new_header[record]:
-                    lines.append( self._buildLine( fields, record ) )
-
-        text = "\n".join(lines) + "\n"
-        if dest.text != NULL: free( dest.text )
-        dest.text = <char*>calloc( len(text), sizeof(char))
-        dest.l_text = len(text)
-        cdef bytes btext = text.encode('ascii')
-        strncpy( dest.text, btext, dest.l_text )
-
-        cdef bytes bseqname
-        # collect targets
-        if "SQ" in new_header:
-            seqs = []
-            for fields in new_header["SQ"]:
-                try:
-                    seqs.append( (fields["SN"], fields["LN"] ) )
-                except KeyError:
-                    raise KeyError( "incomplete sequence information in '%s'" % str(fields))
-
-            dest.n_targets = len(seqs)
-            dest.target_name = <char**>calloc( dest.n_targets, sizeof(char*) )
-            dest.target_len = <uint32_t*>calloc( dest.n_targets, sizeof(uint32_t) )
-
-            for x from 0 <= x < dest.n_targets:
-                seqname, seqlen = seqs[x]
-                dest.target_name[x] = <char*>calloc( len( seqname ) + 1, sizeof(char) )
-                bseqname = seqname.encode('ascii')
-                strncpy( dest.target_name[x], bseqname, len(seqname) + 1 )
-                dest.target_len[x] = seqlen
-
-        return dest
-
-    ###############################################################
-    ###############################################################
-    ###############################################################
-    ## file-object like iterator access
-    ## note: concurrent access will cause errors (see IteratorRow
-    ## and reopen)
-    ## Possible solutions: deprecate or open new file handle
-    ###############################################################
-    def __iter__(self):
-        if not self._isOpen(): raise ValueError( "I/O operation on closed file" )
-        if not self.isbam and self.samfile.header.n_targets == 0:
-                raise NotImplementedError( "can not iterate over samfile without header")
-        return self
-
-    cdef bam1_t * getCurrent( self ):
-        return self.b
-
-    cdef int cnext(self):
-        '''
-        cversion of iterator. Used by :class:`pysam.Samfile.IteratorColumn`.
-        '''
-        cdef int ret
-        return samread(self.samfile, self.b)
-
-    def __next__(self):
-        """
-        python version of next().
-        """
-        cdef int ret
-        ret = samread(self.samfile, self.b)
-        if (ret > 0):
-            return makeAlignedRead( self.b )
-        else:
-            raise StopIteration
-
-##-------------------------------------------------------------------
-##-------------------------------------------------------------------
-##-------------------------------------------------------------------
-cdef class IteratorRow:
-    '''abstract base class for iterators over mapped reads.
-
-    Various iterators implement different behaviours for wrapping around
-    contig boundaries. Examples include:
-
-    :class:`pysam.IteratorRowRegion`
-        iterate within a single contig and a defined region.
-
-    :class:`pysam.IteratorRowAll`
-        iterate until EOF. This iterator will also include unmapped reads.
-
-    :class:`pysam.IteratorRowAllRefs`
-        iterate over all reads in all reference sequences.
-
-    The method :meth:`Samfile.fetch` returns an IteratorRow.
-
-    .. note::
-        It is usually not necessary to create an object of this class
-        explicitely. It is returned as a result of call to a :meth:`Samfile.fetch`.
-
-    '''
-    pass
-
-
-cdef class IteratorRowRegion(IteratorRow):
-    """*(Samfile samfile, int tid, int beg, int end, int reopen = True )*
-
-    iterate over mapped reads in a region.
-
-    By default, the file is re-openend to avoid conflicts between
-    multiple iterators working on the same file. Set *reopen* = False
-    to not re-open *samfile*.
-
-    The samtools iterators assume that the file
-    position between iterations do not change.
-    As a consequence, no two iterators can work
-    on the same file. To permit this, each iterator
-    creates its own file handle by re-opening the
-    file.
-
-    Note that the index will be shared between
-    samfile and the iterator.
-
-    .. note::
-        It is usually not necessary to create an object of this class
-        explicitely. It is returned as a result of call to a :meth:`Samfile.fetch`.
-
-    """
-
-    def __cinit__(self, Samfile samfile, int tid, int beg, int end, int reopen = True ):
-
-        if not samfile._isOpen():
-            raise ValueError( "I/O operation on closed file" )
-
-        if not samfile._hasIndex():
-            raise ValueError( "no index available for iteration" )
-
-        # makes sure that samfile stays alive as long as the
-        # iterator is alive
-        self.samfile = samfile
-
-        if samfile.isbam: mode = b"rb"
-        else: mode = b"r"
-
-        # reopen the file - note that this makes the iterator
-        # slow and causes pileup to slow down significantly.
-        if reopen:
-            self.fp = samopen( samfile._filename, mode, NULL )
-            assert self.fp != NULL
-            self.owns_samfile = True
-        else:
-            self.fp = self.samfile.samfile
-            self.owns_samfile = False
-
-        self.retval = 0
-
-        self.iter = bam_iter_query(self.samfile.index,
-                                   tid,
-                                   beg,
-                                   end)
-        self.b = bam_init1()
-
-    def __iter__(self):
-        return self
-
-    cdef bam1_t * getCurrent( self ):
-        return self.b
-
-    cdef int cnext(self):
-        '''cversion of iterator. Used by IteratorColumn'''
-        self.retval = bam_iter_read( self.fp.x.bam,
-                                     self.iter,
-                                     self.b)
-
-    def __next__(self):
-        """python version of next().
-        """
-        self.cnext()
-        if self.retval < 0: raise StopIteration
-        return makeAlignedRead( self.b )
-
-    def __dealloc__(self):
-        bam_destroy1(self.b)
-        bam_iter_destroy( self.iter )
-        if self.owns_samfile: samclose( self.fp )
-
-cdef class IteratorRowHead(IteratorRow):
-    """*(Samfile samfile, n, int reopen = True)*
-
-    iterate over first n reads in *samfile*
-
-    By default, the file is re-openend to avoid conflicts between
-    multiple iterators working on the same file. Set *reopen* = False
-    to not re-open *samfile*.
-
-    .. note::
-        It is usually not necessary to create an object of this class
-        explicitely. It is returned as a result of call to a :meth:`Samfile.head`.
-        
-
-    """
-
-    def __cinit__(self, Samfile samfile, int n, int reopen = True ):
-
-        if not samfile._isOpen():
-            raise ValueError( "I/O operation on closed file" )
-
-        if samfile.isbam: mode = b"rb"
-        else: mode = b"r"
-
-        self.max_rows = n
-        self.current_row = 0
-        # reopen the file to avoid iterator conflict
-        if reopen:
-            self.fp = samopen( samfile._filename, mode, NULL )
-            assert self.fp != NULL
-            self.owns_samfile = True
-        else:
-            self.fp = samfile.samfile
-            self.owns_samfile = False
-
-        # allocate memory for alignment
-        self.b = <bam1_t*>calloc(1, sizeof(bam1_t))
-
-    def __iter__(self):
-        return self
-
-    cdef bam1_t * getCurrent( self ):
-        return self.b
-
-    cdef int cnext(self):
-        '''cversion of iterator. Used by IteratorColumn'''
-        return samread(self.fp, self.b)
-
-    def __next__(self):
-        """python version of next().
-
-        pyrex uses this non-standard name instead of next()
-        """
-        if self.current_row >= self.max_rows:
-            raise StopIteration
-
-        cdef int ret
-        ret = samread(self.fp, self.b)
-        if (ret > 0):
-            self.current_row += 1
-            return makeAlignedRead( self.b )
-        else:
-            raise StopIteration
-
-    def __dealloc__(self):
-        bam_destroy1(self.b)
-        if self.owns_samfile: samclose( self.fp )
-
-cdef class IteratorRowAll(IteratorRow):
-    """*(Samfile samfile, int reopen = True)*
-
-    iterate over all reads in *samfile*
-
-    By default, the file is re-openend to avoid conflicts between
-    multiple iterators working on the same file. Set *reopen* = False
-    to not re-open *samfile*.
-
-    .. note::
-        It is usually not necessary to create an object of this class
-        explicitely. It is returned as a result of call to a :meth:`Samfile.fetch`.
-        
-
-    """
-
-    def __cinit__(self, Samfile samfile, int reopen = True ):
-
-        if not samfile._isOpen():
-            raise ValueError( "I/O operation on closed file" )
-
-        if samfile.isbam: mode = b"rb"
-        else: mode = b"r"
-
-        # reopen the file to avoid iterator conflict
-        if reopen:
-            self.fp = samopen( samfile._filename, mode, NULL )
-            assert self.fp != NULL
-            self.owns_samfile = True
-        else:
-            self.fp = samfile.samfile
-            self.owns_samfile = False
-
-        # allocate memory for alignment
-        self.b = <bam1_t*>calloc(1, sizeof(bam1_t))
-
-    def __iter__(self):
-        return self
-
-    cdef bam1_t * getCurrent( self ):
-        return self.b
-
-    cdef int cnext(self):
-        '''cversion of iterator. Used by IteratorColumn'''
-        return samread(self.fp, self.b)
-
-    def __next__(self):
-        """python version of next().
-
-        pyrex uses this non-standard name instead of next()
-        """
-        cdef int ret
-        ret = samread(self.fp, self.b)
-        if (ret > 0):
-            return makeAlignedRead( self.b )
-        else:
-            raise StopIteration
-
-    def __dealloc__(self):
-        bam_destroy1(self.b)
-        if self.owns_samfile: samclose( self.fp )
-
-cdef class IteratorRowAllRefs(IteratorRow):
-    """iterates over all mapped reads by chaining iterators over each reference
-
-    .. note::
-        It is usually not necessary to create an object of this class
-        explicitely. It is returned as a result of call to a :meth:`Samfile.fetch`.
-    """
-
-    def __cinit__(self, Samfile samfile):
-        assert samfile._isOpen()
-        if not samfile._hasIndex(): raise ValueError("no index available for fetch")
-        self.samfile = samfile
-        self.tid = -1
-
-    def nextiter(self):
-        self.rowiter = IteratorRowRegion(self.samfile, self.tid, 0, 1<<29)
-
-    def __iter__(self):
-        return self
-
-    def __next__(self):
-        """python version of next().
-
-        pyrex uses this non-standard name instead of next()
-        """
-        # Create an initial iterator
-        if self.tid==-1:
-            if not self.samfile.nreferences:
-                raise StopIteration
-            self.tid = 0
-            self.nextiter()
-
-        while 1:
-            self.rowiter.cnext()
-
-            # If current iterator is not exhausted, return aligned read
-            if self.rowiter.retval>0:
-                return makeAlignedRead(self.rowiter.b)
-
-            self.tid += 1
-
-            # Otherwise, proceed to next reference or stop
-            if self.tid<self.samfile.nreferences:
-                self.nextiter()
-            else:
-                raise StopIteration
-
-cdef class IteratorRowSelection(IteratorRow):
-    """*(Samfile samfile)*
-
-    iterate over reads in *samfile* at a given list of file positions.
-
-    .. note::
-        It is usually not necessary to create an object of this class
-        explicitely. It is returned as a result of call to a :meth:`Samfile.fetch`.
-    """
-
-    def __cinit__(self, Samfile samfile, positions, int reopen = True ):
-
-        if not samfile._isOpen():
-            raise ValueError( "I/O operation on closed file" )
-
-        if not samfile._isOpen():
-            raise ValueError( "I/O operation on closed file" )
-
-        assert samfile.isbam, "can only use this iterator on bam files"
-        mode = b"rb"
-
-        # reopen the file to avoid iterator conflict
-        if reopen:
-            self.fp = samopen( samfile._filename, mode, NULL )
-            assert self.fp != NULL
-            self.owns_samfile = True
-        else:
-            self.fp = samfile.samfile
-            self.owns_samfile = False
-
-        # allocate memory for alignment
-        self.b = <bam1_t*>calloc(1, sizeof(bam1_t))
-
-        self.positions = positions
-        self.current_pos = 0
-
-    def __iter__(self):
-        return self
-
-    cdef bam1_t * getCurrent( self ):
-        return self.b
-
-    cdef int cnext(self):
-        '''cversion of iterator'''
-
-        # end iteration if out of positions
-        if self.current_pos >= len(self.positions): return -1
-
-        bam_seek( self.fp.x.bam, self.positions[self.current_pos], 0 )
-        self.current_pos += 1
-        return samread(self.fp, self.b)
-
-    def __next__(self):
-        """python version of next().
-
-        pyrex uses this non-standard name instead of next()
-        """
-
-        cdef int ret = self.cnext()
-        if (ret > 0):
-            return makeAlignedRead( self.b )
-        else:
-            raise StopIteration
-
-    def __dealloc__(self):
-        bam_destroy1(self.b)
-        if self.owns_samfile: samclose( self.fp )
-
-##-------------------------------------------------------------------
-##-------------------------------------------------------------------
-##-------------------------------------------------------------------
-cdef int __advance_all( void * data, bam1_t * b ):
-    '''advance without any read filtering.
-    '''
-    cdef __iterdata * d
-    d = <__iterdata*>data
-    return bam_iter_read( d.samfile.x.bam, d.iter, b )
-
-cdef int __advance_snpcalls( void * data, bam1_t * b ):
-    '''advance using same filter and read processing as in
-    the samtools pileup.
-    '''
-    cdef __iterdata * d
-    d = <__iterdata*>data
-
-    cdef int ret = bam_iter_read( d.samfile.x.bam, d.iter, b )
-    cdef int skip = 0
-    cdef int q
-    cdef int is_cns = 1
-    cdef int is_nobaq = 0
-    cdef int capQ_thres = 0
-
-    # reload sequence
-    if d.fastafile != NULL and b.core.tid != d.tid:
-        if d.seq != NULL: free(d.seq)
-        d.tid = b.core.tid
-        d.seq = faidx_fetch_seq(d.fastafile,
-                                d.samfile.header.target_name[d.tid],
-                                0, max_pos,
-                                &d.seq_len)
-        if d.seq == NULL:
-            raise ValueError( "reference sequence for '%s' (tid=%i) not found" % \
-                                  (d.samfile.header.target_name[d.tid],
-                                   d.tid))
-
-
-    while ret >= 0:
-
-        skip = 0
-
-        # realign read - changes base qualities
-        if d.seq != NULL and is_cns and not is_nobaq: 
-            bam_prob_realn( b, d.seq )
-
-        if d.seq != NULL and capQ_thres > 10:
-            q = bam_cap_mapQ(b, d.seq, capQ_thres)
-            if q < 0: skip = 1
-            elif b.core.qual > q: b.core.qual = q
-        if b.core.flag & BAM_FUNMAP: skip = 1
-        elif b.core.flag & 1 and not b.core.flag & 2: skip = 1
-
-        if not skip: break
-        # additional filters
-
-        ret = bam_iter_read( d.samfile.x.bam, d.iter, b )
-
-    return ret
-
-cdef class IteratorColumn:
-    '''abstract base class for iterators over columns.
-
-    IteratorColumn objects wrap the pileup functionality of samtools.
-
-    For reasons of efficiency, the iterator points to the current
-    pileup buffer. The pileup buffer is updated at every iteration.
-    This might cause some unexpected behavious. For example,
-    consider the conversion to a list::
-
-       f = Samfile("file.bam", "rb")
-       result = list( f.pileup() )
-
-    Here, ``result`` will contain ``n`` objects of type :class:`PileupProxy` for ``n`` columns,
-    but each object in ``result`` will contain the same information.
-
-    The desired behaviour can be achieved by list comprehension::
-
-       result = [ x.pileups() for x in f.pileup() ]
-
-    ``result`` will be a list of ``n`` lists of objects of type :class:`PileupRead`.
-
-    If the iterator is associated with a :class:`Fastafile` using the :meth:`addReference`
-    method, then the iterator will export the current sequence via the methods :meth:`getSequence`
-    and :meth:`seq_len`.
-
-    Optional kwargs to the iterator
-
-    stepper
-       The stepper controls how the iterator advances.
-       Possible options for the stepper are
-
-       all
-           use all reads for pileup.
-       samtools
-           same filter and read processing as in :term:`csamtools` pileup
-
-       The default is to use "all" if no stepper is given.
-
-    fastafile
-       A :class:`FastaFile` object
-    mask
-       Skip all reads with bits set in mask.
-    max_depth
-       maximum read depth. The default is 8000.
-    '''
-
-    def __cinit__( self, Samfile samfile, **kwargs ):
-        self.samfile = samfile
-        self.mask = kwargs.get("mask", BAM_DEF_MASK )
-        self.fastafile = kwargs.get( "fastafile", None )
-        self.stepper = kwargs.get( "stepper", None )
-        self.max_depth = kwargs.get( "max_depth", 8000 )
-        self.iterdata.seq = NULL
-        self.tid = 0
-        self.pos = 0
-        self.n_plp = 0
-        self.plp = NULL
-        self.pileup_iter = <bam_plp_t>NULL
-
-    def __iter__(self):
-        return self
-
-    cdef int cnext(self):
-        '''perform next iteration.
-        '''
-        self.plp = bam_plp_auto( self.pileup_iter,
-                                 &self.tid,
-                                 &self.pos,
-                                 &self.n_plp )
-
-    cdef char * getSequence( self ):
-        '''return current reference sequence underlying the iterator.
-        '''
-        return self.iterdata.seq
-
-    property seq_len:
-        '''current sequence length.'''
-        def __get__(self): return self.iterdata.seq_len
-
-    def addReference( self, Fastafile fastafile ):
-       '''
-       add reference sequences in *fastafile* to iterator.'''
-       self.fastafile = fastafile
-       if self.iterdata.seq != NULL: free(self.iterdata.seq)
-       self.iterdata.tid = -1
-       self.iterdata.fastafile = self.fastafile.fastafile
-
-    def hasReference( self ):
-        '''
-        return true if iterator is associated with a reference'''
-        return self.fastafile
-
-    cdef setMask( self, mask ):
-        '''set masking flag in iterator.
-
-        reads with bits set in *mask* will be skipped.
-        '''
-        self.mask = mask
-        bam_plp_set_mask( self.pileup_iter, self.mask )
-
-    cdef setupIteratorData( self,
-                            int tid,
-                            int start,
-                            int end,
-                            int reopen = 0 ):
-        '''setup the iterator structure'''
-
-        self.iter = IteratorRowRegion( self.samfile, tid, start, end, reopen )
-        self.iterdata.samfile = self.samfile.samfile
-        self.iterdata.iter = self.iter.iter
-        self.iterdata.seq = NULL
-        self.iterdata.tid = -1
-
-        if self.fastafile != None:
-            self.iterdata.fastafile = self.fastafile.fastafile
-        else:
-            self.iterdata.fastafile = NULL
-
-        if self.stepper == None or self.stepper == "all":
-            self.pileup_iter = bam_plp_init( &__advance_all, &self.iterdata )
-        elif self.stepper == "samtools":
-            self.pileup_iter = bam_plp_init( &__advance_snpcalls, &self.iterdata )
-        else:
-            raise ValueError( "unknown stepper option `%s` in IteratorColumn" % self.stepper)
-
-        if self.max_depth:
-            bam_plp_set_maxcnt( self.pileup_iter, self.max_depth )
-
-        bam_plp_set_mask( self.pileup_iter, self.mask )
-
-    cdef reset( self, tid, start, end ):
-        '''reset iterator position.
-
-        This permits using the iterator multiple times without
-        having to incur the full set-up costs.
-        '''
-        self.iter = IteratorRowRegion( self.samfile, tid, start, end, reopen = 0 )
-        self.iterdata.iter = self.iter.iter
-
-        # invalidate sequence if different tid
-        if self.tid != tid:
-            if self.iterdata.seq != NULL: free( self.iterdata.seq )
-            self.iterdata.seq = NULL
-            self.iterdata.tid = -1
-
-        # self.pileup_iter = bam_plp_init( &__advancepileup, &self.iterdata )
-        bam_plp_reset(self.pileup_iter)
-
-    def __dealloc__(self):
-        # reset in order to avoid memory leak messages for iterators 
-        # that have not been fully consumed
-        if self.pileup_iter != <bam_plp_t>NULL:
-            bam_plp_reset(self.pileup_iter)
-            bam_plp_destroy(self.pileup_iter)
-            self.pileup_iter = <bam_plp_t>NULL
-            self.plp = <const_bam_pileup1_t_ptr>NULL
-
-        if self.iterdata.seq != NULL:
-            free(self.iterdata.seq)
-            self.iterdata.seq = NULL
-
-cdef class IteratorColumnRegion(IteratorColumn):
-    '''iterates over a region only.
-    '''
-    def __cinit__(self, Samfile samfile,
-                  int tid = 0,
-                  int start = 0,
-                  int end = max_pos,
-                  int truncate = False,
-                  **kwargs ):
-
-        # initialize iterator
-        self.setupIteratorData( tid, start, end, 1 )
-        self.start = start
-        self.end = end
-        self.truncate = truncate
-
-    def __next__(self):
-        """python version of next().
-        """
-
-        while 1:
-            self.cnext()
-            if self.n_plp < 0:
-                raise ValueError("error during iteration" )
-
-            if self.plp == NULL:
-                raise StopIteration
-            
-            if self.truncate:
-                if self.start > self.pos: continue
-                if self.pos >= self.end: raise StopIteration
-
-            return makePileupProxy( &self.plp,
-                                     self.tid,
-                                     self.pos,
-                                     self.n_plp )
-
-cdef class IteratorColumnAllRefs(IteratorColumn):
-    """iterates over all columns by chaining iterators over each reference
-    """
-
-    def __cinit__(self,
-                  Samfile samfile,
-                  **kwargs ):
-
-        # no iteration over empty files
-        if not samfile.nreferences: raise StopIteration
-
-        # initialize iterator
-        self.setupIteratorData( self.tid, 0, max_pos, 1 )
-
-    def __next__(self):
-        """python version of next().
-        """
-
-        while 1:
-            self.cnext()
-
-            if self.n_plp < 0:
-                raise ValueError("error during iteration" )
-
-            # return result, if within same reference
-            if self.plp != NULL:
-                return makePileupProxy( &self.plp,
-                                         self.tid,
-                                         self.pos,
-                                         self.n_plp )
-
-            # otherwise, proceed to next reference or stop
-            self.tid += 1
-            if self.tid < self.samfile.nreferences:
-                self.setupIteratorData( self.tid, 0, max_pos, 0 )
-            else:
-                raise StopIteration
-
-##-------------------------------------------------------------------
-##-------------------------------------------------------------------
-##-------------------------------------------------------------------
-cdef inline int32_t query_start(bam1_t *src) except -1:
-    cdef uint32_t * cigar_p
-    cdef uint32_t k, op
-    cdef uint32_t start_offset = 0
-
-    if src.core.n_cigar:
-        cigar_p = bam1_cigar(src);
-        for k from 0 <= k < src.core.n_cigar:
-            op = cigar_p[k] & BAM_CIGAR_MASK
-            if op==BAM_CHARD_CLIP:
-                if start_offset!=0 and start_offset!=src.core.l_qseq:
-                    PyErr_SetString(ValueError, 'Invalid clipping in CIGAR string')
-                    return -1
-            elif op==BAM_CSOFT_CLIP:
-                start_offset += cigar_p[k] >> BAM_CIGAR_SHIFT
-            else:
-                break
-
-    return start_offset
-
-##-------------------------------------------------------------------
-##-------------------------------------------------------------------
-##-------------------------------------------------------------------
-cdef inline int32_t query_end(bam1_t *src) except -1:
-    cdef uint32_t * cigar_p
-    cdef uint32_t k, op
-    cdef uint32_t end_offset = src.core.l_qseq
-
-    if src.core.n_cigar>1:
-        cigar_p = bam1_cigar(src);
-        for k from src.core.n_cigar > k >= 1:
-            op = cigar_p[k] & BAM_CIGAR_MASK
-            if op==BAM_CHARD_CLIP:
-                if end_offset!=0 and end_offset!=src.core.l_qseq:
-                    PyErr_SetString(ValueError, 'Invalid clipping in CIGAR string')
-                    return -1
-            elif op==BAM_CSOFT_CLIP:
-                end_offset -= cigar_p[k] >> BAM_CIGAR_SHIFT
-            else:
-                break
-
-    if end_offset==0:
-        end_offset = src.core.l_qseq
-
-    return end_offset
-
-
-cdef inline object get_seq_range(bam1_t *src, uint32_t start, uint32_t end):
-    cdef uint8_t * p
-    cdef uint32_t k
-    cdef char * s
-
-    if not src.core.l_qseq:
-        return None
-
-    seq = PyBytes_FromStringAndSize(NULL, end - start)
-    s   = <char*>seq
-    p   = bam1_seq(src)
-
-    for k from start <= k < end:
-        # equivalent to bam_nt16_rev_table[bam1_seqi(s, i)] (see bam.c)
-        # note: do not use string literal as it will be a python string
-        s[k-start] = bam_nt16_rev_table[p[k/2] >> 4 * (1 - k%2) & 0xf]
-
-    return seq
-
-
-cdef inline object get_qual_range(bam1_t *src, uint32_t start, uint32_t end):
-    cdef uint8_t * p
-    cdef uint32_t k
-    cdef char * q
-
-    p = bam1_qual(src)
-    if p[0] == 0xff:
-        return None
-
-    qual = PyBytes_FromStringAndSize(NULL, end - start)
-    q    = <char*>qual
-
-    for k from start <= k < end:
-        ## equivalent to t[i] + 33 (see bam.c)
-        q[k-start] = p[k] + 33
-
-    return qual
-
-cdef inline uint8_t get_type_code( value, value_type = None ):
-    '''guess type code for a *value*. If *value_type* is None,
-    the type code will be inferred based on the Python type of
-    *value*'''
-    cdef uint8_t  type_code    
-    cdef char * _char_type
-
-    if value_type is None:
-        if isinstance(value, int):
-            type_code = 'i'
-        elif isinstance(value, float):
-            type_code = 'd'
-        elif isinstance(value, str):
-            type_code = 'Z'
-        elif isinstance(value, bytes):
-            type_code = 'Z'
-        else:
-            return 0
-    else:
-        if value_type not in 'Zidf':
-            return 0
-        value_type = _forceBytes( value_type )
-        _char_type = value_type
-        type_code = (<uint8_t*>_char_type)[0]
-
-    return type_code
-
-cdef inline convert_python_tag(pytag, value, fmts, args):
-    
-    if not type(pytag) is bytes:
-        pytag = pytag.encode('ascii')
-    t = type(value)
-
-    if t is tuple or t is list:
-        # binary tags - treat separately
-        pytype = 'B'
-        # get data type - first value determines type
-        if type(value[0]) is float:
-            datafmt, datatype = "f", "f"
-        else:
-            mi, ma = min(value), max(value)
-            absmax = max( abs(mi), abs(ma) )
-            # signed ints
-            if mi < 0: 
-                if mi >= -127: datafmt, datatype = "b", 'c'
-                elif mi >= -32767: datafmt, datatype = "h", 's'
-                elif absmax < -2147483648: raise ValueError( "integer %i out of range of BAM/SAM specification" % value )
-                else: datafmt, datatype = "i", 'i'
-
-            # unsigned ints
-            else:
-                if absmax <= 255: datafmt, datatype = "B", 'C'
-                elif absmax <= 65535: datafmt, datatype = "H", 'S'
-                elif absmax > 4294967295: raise ValueError( "integer %i out of range of BAM/SAM specification" % value )
-                else: datafmt, datatype = "I", 'I'
-
-        datafmt = "2sccI%i%s" % (len(value), datafmt)
-        args.extend( [pytag[:2], 
-                      pytype.encode('ascii'),
-                      datatype.encode('ascii'),
-                      len(value)] + list(value) )
-        fmts.append( datafmt )
-        return
-
-    if t is float:
-        fmt, pytype = "2scf", 'f'
-    elif t is int:
-        # negative values
-        if value < 0:
-            if value >= -127: fmt, pytype = "2scb", 'c'
-            elif value >= -32767: fmt, pytype = "2sch", 's'
-            elif value < -2147483648: raise ValueError( "integer %i out of range of BAM/SAM specification" % value )
-            else: fmt, pytype = "2sci", 'i'
-        # positive values
-        else:
-            if value <= 255: fmt, pytype = "2scB", 'C'
-            elif value <= 65535: fmt, pytype = "2scH", 'S'
-            elif value > 4294967295: raise ValueError( "integer %i out of range of BAM/SAM specification" % value )
-            else: fmt, pytype = "2scI", 'I'
-    else:
-        # Note: hex strings (H) are not supported yet
-        if t is not bytes:
-            value = value.encode('ascii')
-        if len(value) == 1:
-            fmt, pytype = "2scc", 'A'
-        else:
-            fmt, pytype = "2sc%is" % (len(value)+1), 'Z'
-
-    args.extend( [pytag[:2],
-                  pytype.encode('ascii'),
-                  value ] )
-
-    fmts.append( fmt )
-    
-###########################################################
-###########################################################
-###########################################################
-cdef class AlignedRead:
-    '''
-    Class representing an aligned read. See the SAM format specification for
-    the meaning of fields (http://samtools.sourceforge.net/).
-
-    This class stores a handle to the samtools C-structure representing
-    an aligned read. Member read access is forwarded to the C-structure
-    and converted into python objects. This implementation should be fast,
-    as only the data needed is converted.
-
-    For write access, the C-structure is updated in-place. This is
-    not the most efficient way to build BAM entries, as the variable
-    length data is concatenated and thus needs to be resized if
-    a field is updated. Furthermore, the BAM entry might be
-    in an inconsistent state.
-
-    One issue to look out for is that the sequence should always
-    be set *before* the quality scores. Setting the sequence will
-    also erase any quality scores that were set previously.
-
-    In Python 3, the fields containing sequence and quality
-    (seq, query, qual and qqual) data are of type bytes. Other
-    string data, such as the qname field and strings in the
-    tags tuple, is represented as unicode strings. On assignment,
-    both bytes and unicode objects are allowed, but unicode strings
-    must contain only ASCII characters.
-    '''
-
-    # Now only called when instances are created from Python
-    def __init__(self):
-        # see bam_init1
-        self._delegate = <bam1_t*>calloc( 1, sizeof( bam1_t) )
-        # allocate some memory
-        # If size is 0, calloc does not return a pointer that can be passed to free()
-        # so allocate 40 bytes for a new read
-        self._delegate.m_data = 40
-        self._delegate.data = <uint8_t *>calloc( self._delegate.m_data, 1 )
-        self._delegate.data_len = 0
-
-    def __dealloc__(self):
-        bam_destroy1(self._delegate)
-
-    def __str__(self):
-        """return string representation of alignment.
-
-        The representation is an approximate :term:`sam` format.
-
-        An aligned read might not be associated with a :term:`Samfile`.
-        As a result :term:`tid` is shown instead of the reference name.
-
-        Similarly, the tags field is returned in its parsed state.
-        """
-        # sam-parsing is done in sam.c/bam_format1_core which
-        # requires a valid header.
-        if sys.version_info[0] < 3:
-            seq = self.seq
-            qual = self.qual
-        else:
-            seq = self.seq.decode('ascii')
-            qual = self.qual.decode('ascii')
-        return "\t".join(map(str, (self.qname,
-                                   self.flag,
-                                   self.rname,
-                                   self.pos,
-                                   self.mapq,
-                                   self.cigar,
-                                   self.mrnm,
-                                   self.mpos,
-                                   self.rlen,
-                                   seq,
-                                   qual,
-                                   self.tags )))
-
-    def compare(self, AlignedRead other):
-        '''return -1,0,1, if contents in this are binary <,=,> to *other*'''
-
-        cdef int retval, x
-        cdef bam1_t *t
-        cdef bam1_t *o
-
-        t = self._delegate
-        o = other._delegate
-
-        # uncomment for debugging purposes
-        # cdef unsigned char * oo, * tt
-        # tt = <unsigned char*>(&t.core)
-        # oo = <unsigned char*>(&o.core)
-        # for x from 0 <= x < sizeof( bam1_core_t): print x, tt[x], oo[x]
-        # tt = <unsigned char*>(t.data)
-        # oo = <unsigned char*>(o.data)
-        # for x from 0 <= x < max(t.data_len, o.data_len): print x, tt[x], oo[x], chr(tt[x]), chr(oo[x])
-
-        # Fast-path test for object identity
-        if t==o:
-            return 0
-
-        retval = memcmp(&t.core, &o.core, sizeof(bam1_core_t))
-
-        if retval: return retval
-        retval = (t.data_len > o.data_len) - (t.data_len < o.data_len) # cmp(t.data_len, o.data_len)
-        if retval: return retval
-        return memcmp(t.data, o.data, t.data_len)
-
-    # Disabled so long as __cmp__ is a special method
-    def __hash__(self):
-        return _Py_HashPointer(<void *>self)
-
-    def _convert_python_tag(self, pytag, value, fmts, args):
-
-        if not type(pytag) is bytes:
-            pytag = pytag.encode('ascii')
-        t = type(value)
-
-        if t is tuple or t is list:
-            # binary tags - treat separately
-            pytype = 'B'
-            # get data type - first value determines type
-            if type(value[0]) is float:
-                datafmt, datatype = "f", "f"
-            else:
-                mi, ma = min(value), max(value)
-                absmax = max( abs(mi), abs(ma) )
-                # signed ints
-                if mi < 0: 
-                    if mi >= -127: datafmt, datatype = "b", 'c'
-                    elif mi >= -32767: datafmt, datatype = "h", 's'
-                    elif absmax < -2147483648: raise ValueError( "integer %i out of range of BAM/SAM specification" % value )
-                    else: datafmt, datatype = "i", 'i'
-
-                # unsigned ints
-                else:
-                    if absmax <= 255: datafmt, datatype = "B", 'C'
-                    elif absmax <= 65535: datafmt, datatype = "H", 'S'
-                    elif absmax > 4294967295: raise ValueError( "integer %i out of range of BAM/SAM specification" % value )
-                    else: datafmt, datatype = "I", 'I'
-                    
-            datafmt = "2sccI%i%s" % (len(value), datafmt)
-            args.extend( [pytag[:2], 
-                          pytype.encode('ascii'),
-                          datatype.encode('ascii'),
-                          len(value)] + list(value) )
-            fmts.append( datafmt )
-            return
-
-        if t is float:
-            fmt, pytype = "2scf", 'f'
-        elif t is int:
-            # negative values
-            if value < 0:
-                if value >= -127: fmt, pytype = "2scb", 'c'
-                elif value >= -32767: fmt, pytype = "2sch", 's'
-                elif value < -2147483648: raise ValueError( "integer %i out of range of BAM/SAM specification" % value )
-                else: fmt, pytype = "2sci", 'i'
-            # positive values
-            else:
-                if value <= 255: fmt, pytype = "2scB", 'C'
-                elif value <= 65535: fmt, pytype = "2scH", 'S'
-                elif value > 4294967295: raise ValueError( "integer %i out of range of BAM/SAM specification" % value )
-                else: fmt, pytype = "2scI", 'I'
-        else:
-            # Note: hex strings (H) are not supported yet
-            if t is not bytes:
-                value = value.encode('ascii')
-            if len(value) == 1:
-                fmt, pytype = "2scc", 'A'
-            else:
-                fmt, pytype = "2sc%is" % (len(value)+1), 'Z'
-
-        args.extend( [pytag[:2],
-                      pytype.encode('ascii'),
-                      value ] )
-        
-        fmts.append( fmt )
-
-
-    #######################################################################
-    #######################################################################
-    ## Basic properties
-    #######################################################################
-    property qname:
-        """the query name (None if not present)"""
-        def __get__(self):
-            cdef bam1_t * src
-            src = self._delegate
-            if src.core.l_qname == 0: return None
-            return _charptr_to_str(<char *>bam1_qname( src ))
-
-        def __set__(self, qname ):
-            if qname == None or len(qname) == 0: return
-            qname = _forceBytes(qname)
-            cdef bam1_t * src
-            cdef int l
-            cdef char * p
-
-            src = self._delegate
-            p = bam1_qname( src )
-
-            # the qname is \0 terminated
-            l = len(qname) + 1
-            pysam_bam_update( src,
-                              src.core.l_qname,
-                              l,
-                              <uint8_t*>p )
-
-            src.core.l_qname = l
-
-            # re-acquire pointer to location in memory
-            # as it might have moved
-            p = bam1_qname(src)
-
-            strncpy( p, qname, l )
-
-    property cigar:
-        """the :term:`cigar` alignment. The alignment
-        is returned as a list of tuples of (operation, length). 
-
-        If the alignment is not present, an empty list is
-        returned.
-
-        The operations are:
-
-        +-----+--------------+-----+
-        |M    |BAM_CMATCH    |0    |
-        +-----+--------------+-----+
-        |I    |BAM_CINS      |1    |
-        +-----+--------------+-----+
-        |D    |BAM_CDEL      |2    |
-        +-----+--------------+-----+
-        |N    |BAM_CREF_SKIP |3    |
-        +-----+--------------+-----+
-        |S    |BAM_CSOFT_CLIP|4    |
-        +-----+--------------+-----+
-        |H    |BAM_CHARD_CLIP|5    |
-        +-----+--------------+-----+
-        |P    |BAM_CPAD      |6    |
-        +-----+--------------+-----+
-        |=    |BAM_CEQUAL    |7    |
-        +-----+--------------+-----+
-        |X    |BAM_CDIFF     |8    |
-        +-----+--------------+-----+
-
-        .. note::
-            The output is a list of (operation, length) tuples, such as
-            ``[(0, 30)]``.
-            This is different from the SAM specification and
-            the :attr:`cigarstring` property, which uses a
-            (length, operation) order, for example: ``30M``.
-
-        To unset the cigar property, assign an empty list
-        or None.
-        """
-        def __get__(self):
-            cdef uint32_t * cigar_p
-            cdef bam1_t * src
-            cdef op, l, cigar
-            cdef int k
-            cigar = []
-
-            src = self._delegate
-            if src.core.n_cigar == 0:
-                return cigar
-
-            cigar_p = bam1_cigar(src);
-            for k from 0 <= k < src.core.n_cigar:
-                op = cigar_p[k] & BAM_CIGAR_MASK
-                l = cigar_p[k] >> BAM_CIGAR_SHIFT
-                cigar.append((op, l))
-            return cigar
-
-        def __set__(self, values):
-            cdef uint32_t * p
-            cdef bam1_t * src
-            cdef op, l
-            cdef int k, ncigar
-
-            k = 0
-
-            src = self._delegate
-
-            # get location of cigar string
-            p = bam1_cigar(src)
-
-            # empty values for cigar string
-            if values is None:
-                values = []
-
-            ncigar = len(values)
-            # create space for cigar data within src.data
-            pysam_bam_update(src,
-                             src.core.n_cigar * 4,
-                             ncigar * 4,
-                             <uint8_t*>p)
-
-            # length is number of cigar operations, not bytes
-            src.core.n_cigar = ncigar
-
-            # re-acquire pointer to location in memory
-            # as it might have moved
-            p = bam1_cigar(src)
-
-            # insert cigar operations
-            for op, l in values:
-                p[k] = l << BAM_CIGAR_SHIFT | op
-                k += 1
-
-            ## setting the cigar string requires updating the bin
-            src.core.bin = bam_reg2bin(
-                src.core.pos,
-                bam_calend(&src.core, p))
-
-    property cigarstring:
-        '''the :term:`cigar` alignment as a string.
-        
-        The cigar string is a string of alternating integers
-        and characters denoting the length and the type of
-        an operation.
-
-        .. note::
-            The order length,operation is specified in the
-            SAM format. It is different from the order of
-            the :attr:`cigar` property.
-
-        Returns the empty string if not present.
-
-        To unset the cigarstring, assign None or the
-        empty string.
-        '''
-        def __get__(self):
-            c = self.cigar
-            if c == None: return ""
-            # reverse order
-            else: return "".join([ "%i%c" % (y,CODE2CIGAR[x]) for x,y in c])
-            
-        def __set__(self, cigar):
-            if cigar is None or len(cigar) == 0:
-                self.cigar = []
-            else:
-                parts = CIGAR_REGEX.findall(cigar)
-                # reverse order
-                self.cigar = [(CIGAR2CODE[ord(y)], int(x)) for x,y in parts]
-
-    property seq:
-        """read sequence bases, including :term:`soft clipped` bases 
-        (None if not present).
-
-        In Python 3, this property is of type bytes and assigning a
-        unicode string to it consisting of ASCII characters only will
-        work, but is inefficient.
-
-        Note that assigning to seq will invalidate any quality scores.
-        Thus, to in-place edit the sequence and quality scores, copies of
-        the quality scores need to be taken. Consider trimming for example::
-
-           q = read.qual
-           read.seq = read.seq[5:10]
-           read.qual = q[5:10]
-
-        The sequence is returned as it is stored in the BAM file. Some mappers
-        might have stored a reverse complement of the original read 
-        sequence.
-        """
-        def __get__(self):
-            cdef bam1_t * src
-            cdef char * s
-            src = self._delegate
-
-            if src.core.l_qseq == 0: return None
-
-            return get_seq_range(src, 0, src.core.l_qseq)
-
-        def __set__(self,seq):
-            # samtools manages sequence and quality length memory together
-            # if no quality information is present, the first byte says 0xff.
-            cdef bam1_t * src
-            cdef uint8_t * p
-            cdef char * s
-            cdef int l, k, nbytes_new, nbytes_old
-
-            if seq == None:
-                l = 0
-            else:
-                l = len(seq)                
-                seq = _forceBytes(seq)
-
-            src = self._delegate
-
-            # as the sequence is stored in half-bytes, the total length (sequence
-            # plus quality scores) is (l+1)/2 + l
-            nbytes_new = (l+1)/2 + l
-            nbytes_old = (src.core.l_qseq+1)/2 + src.core.l_qseq
-
-            # acquire pointer to location in memory
-            p = bam1_seq( src )
-            src.core.l_qseq = l
-
-            # change length of data field
-            pysam_bam_update( src,
-                              nbytes_old,
-                              nbytes_new,
-                              p)
-
-            if l > 0:
-                # re-acquire pointer to location in memory
-                # as it might have moved
-                p = bam1_seq( src )
-                for k from 0 <= k < nbytes_new: p[k] = 0
-                # convert to C string
-                s = seq
-                for k from 0 <= k < l:
-                    p[k/2] |= pysam_translate_sequence(s[k]) << 4 * (1 - k % 2)
-
-                # erase qualities
-                p = bam1_qual( src )
-                p[0] = 0xff
-
-    property qual:
-        """read sequence base qualities, including :term:`soft
-        clipped` bases (None if not present).
-
-        In Python 3, this property is of type bytes and assigning a
-        unicode string to it consisting of ASCII characters only will
-        work, but is inefficient.
-
-        Note that to set quality scores the sequence has to be set
-        previously as this will determine the permitted length of
-        the quality score array.
-
-        This method raises a ValueError if the length of the 
-        quality scores and the sequence are not the same.
-        """
-        def __get__(self):
-
-            cdef bam1_t * src
-            cdef char * q
-
-            src = self._delegate
-
-            if src.core.l_qseq == 0: return None
-
-            return get_qual_range(src, 0, src.core.l_qseq)
-
-        def __set__(self,qual):
-            # note that space is already allocated via the sequences
-            cdef bam1_t * src
-            cdef uint8_t * p
-            cdef char * q
-            cdef int k
-
-            src = self._delegate
-            p = bam1_qual( src )
-            if qual == None or len(qual) == 0:
-                # if absent - set to 0xff
-                p[0] = 0xff
-                return
-            qual = _forceBytes(qual)
-            cdef int l
-            # convert to C string
-            q = qual
-            l = len(qual)
-            if src.core.l_qseq != l:
-                raise ValueError("quality and sequence mismatch: %i != %i" % (l, src.core.l_qseq))
-            assert src.core.l_qseq == l
-            for k from 0 <= k < l:
-                p[k] = <uint8_t>q[k] - 33
-
-    property query:
-        """aligned portion of the read.
-
-        This is a substring of :attr:`seq` that excludes flanking bases that were
-        :term:`soft clipped` (None if not present). It is equal to ``seq[qstart:qend]``.
-
-        In Python 3, this property is of type bytes. Assigning a
-        unicode string to it consisting of ASCII characters only will
-        work, but is inefficient.
-
-        SAM/BAM files may include extra flanking bases that are
-        not part of the alignment.  These bases may be the result of the
-        Smith-Waterman or other algorithms, which may not require alignments
-        that begin at the first residue or end at the last.  In addition,
-        extra sequencing adapters, multiplex identifiers, and low-quality bases that
-        were not considered for alignment may have been retained."""
-
-        def __get__(self):
-            cdef bam1_t * src
-            cdef uint32_t start, end
-            cdef char * s
-
-            src = self._delegate
-
-            if src.core.l_qseq == 0: return None
-
-            start = query_start(src)
-            end   = query_end(src)
-
-            return get_seq_range(src, start, end)
-
-    property qqual:
-        """aligned query sequence quality values (None if not
-        present). These are the quality values that correspond to :attr:`query`, that is,
-        they exclude qualities of :term:`soft clipped` bases. This is equal to
-        ``qual[qstart:qend]``.
-
-        This property is read-only.
-
-        In Python 3, this property is of type bytes."""
-        def __get__(self):
-            cdef bam1_t * src
-            cdef uint32_t start, end
-
-            src = self._delegate
-
-            if src.core.l_qseq == 0: return None
-
-            start = query_start(src)
-            end   = query_end(src)
-
-            return get_qual_range(src, start, end)
-
-    property qstart:
-        """start index of the aligned query portion of the sequence (0-based, inclusive).
-
-        This the index of the first base in :attr:`seq` that is not soft-clipped.
-        """
-        def __get__(self):
-            return query_start(self._delegate)
-
-    property qend:
-        """end index of the aligned query portion of the sequence (0-based, exclusive)"""
-        def __get__(self):
-            return query_end(self._delegate)
-
-    property qlen:
-        """length of the aligned query sequence.
-
-        This is equal to :attr:`qend` - :attr:`qstart`"""
-        def __get__(self):
-            cdef bam1_t * src
-            src = self._delegate
-            return query_end(src)-query_start(src)
-
-    property tags:
-        """the tags in the AUX field.
-
-        This property permits convenience access to
-        the tags. Changes it the returned list will
-        not update the tags automatically. Instead,
-        the following is required for adding a
-        new tag::
-
-            read.tags = read.tags + [("RG",0)]
-
-        This method will happily write the same tag
-        multiple times.
-        """
-        def __get__(self):
-            cdef char * ctag
-            cdef bam1_t * src
-            cdef uint8_t * s
-            cdef char auxtag[3]
-            cdef char auxtype
-            cdef uint8_t byte_size
-            cdef int32_t nvalues
-
-            src = self._delegate
-            if src.l_aux == 0: return []
-            s = bam1_aux( src )
-            result = []
-            auxtag[2] = 0
-            while s < (src.data + src.data_len):
-                # get tag
-                auxtag[0] = s[0]
-                auxtag[1] = s[1]
-                s += 2
-                auxtype = s[0]
-                if auxtype in ('c', 'C'):
-                    value = <int>bam_aux2i(s)
-                    s += 1
-                elif auxtype in ('s', 'S'):
-                    value = <int>bam_aux2i(s)
-                    s += 2
-                elif auxtype in ('i', 'I'):
-                    value = <int32_t>bam_aux2i(s)
-                    s += 4
-                elif auxtype == 'f':
-                    value = <float>bam_aux2f(s)
-                    s += 4
-                elif auxtype == 'd':
-                    value = <double>bam_aux2d(s)
-                    s += 8
-                elif auxtype == 'A':
-                    value = "%c" % <char>bam_aux2A(s)
-                    s += 1
-                elif auxtype in ('Z', 'H'):
-                    value = _charptr_to_str(<char*>bam_aux2Z(s))
-                    # +1 for NULL terminated string
-                    s += len(value) + 1
-                elif auxtype == 'B':
-                    s += 1
-                    byte_size, nvalues, value = convertBinaryTagToList( s )
-                    # 5 for 1 char and 1 int
-                    s += 5 + ( nvalues * byte_size) - 1
-
-                s += 1
-
-                result.append( (_charptr_to_str(auxtag), value) )
-
-            return result
-
-        def __set__(self, tags):
-            cdef bam1_t * src
-            cdef uint8_t * s
-            cdef char * temp
-            cdef uint32_t total_size = 0
-            src = self._delegate
-            fmts, args = ["<"], []
-            
-            if tags != None and len(tags) > 0:
-                for pytag, value in tags:
-                    convert_python_tag(pytag, value, fmts, args)
-                fmt = "".join(fmts)
-                total_size = struct.calcsize(fmt)
-                buffer = ctypes.create_string_buffer(total_size)
-                struct.pack_into( fmt,
-                                  buffer,
-                                  0, 
-                                  *args )
-
-            # delete the old data and allocate new space.
-            # If total_size == 0, the aux field will be
-            # empty
-            pysam_bam_update( src,
-                              src.l_aux,
-                              total_size,
-                              bam1_aux( src ) )
-
-            src.l_aux = total_size
-
-            # copy data only if there is any
-            if total_size != 0:
-                
-                # get location of new data
-                s = bam1_aux( src )
-
-                # check if there is direct path from buffer.raw to tmp
-                p = buffer.raw
-                # create handle to make sure buffer stays alive long 
-                # enough for memcpy, see issue 129
-                temp = p
-                memcpy( s, temp, total_size )
-
-    cpdef setTag(self, tag, value, 
-                 value_type = None, 
-                 replace = True):
-        '''
-        Set optional field of alignment *tag* to *value*.  *value_type* may be specified,
-        but if not the type will be inferred based on the Python type of *value*
-
-        An existing value of the same tag will be overwritten unless
-        *replace* is set to False.
-        '''
-
-        cdef int      value_size
-        cdef uint8_t * value_ptr
-        cdef uint8_t *existing_ptr
-        cdef uint8_t  type_code
-        cdef float    float_value
-        cdef double   double_value
-        cdef int32_t  int_value
-        cdef bam1_t * src = self._delegate
-        cdef char * _value_type
-        
-        if len(tag) != 2:
-            raise ValueError('Invalid tag: %s' % tag)
-        
-        type_code = get_type_code( value, value_type )
-
-        if type_code == 0:
-            raise ValueError("can't guess type or invalid type code specified")
-
-        # Not Endian-safe, but then again neither is samtools!
-        if type_code == 'Z':
-            value = _forceBytes( value )
-            value_ptr    = <uint8_t*><char*>value
-            value_size   = len(value)+1
-        elif type_code == 'i':
-            int_value    = value
-            value_ptr    = <uint8_t*>&int_value
-            value_size   = sizeof(int32_t)
-        elif type_code == 'd':
-            double_value = value
-            value_ptr    = <uint8_t*>&double_value
-            value_size   = sizeof(double)
-        elif type_code == 'f':
-            float_value  = value
-            value_ptr    = <uint8_t*>&float_value
-            value_size   = sizeof(float)
-        else:
-            raise ValueError('Unsupported value_type in set_option')
-
-        tag = _forceBytes( tag )
-        if replace:
-            existing_ptr = bam_aux_get(src, tag)
-            if existing_ptr:
-                bam_aux_del(src, existing_ptr)
-
-        bam_aux_append(src, tag, type_code, 
-                       value_size, value_ptr)
-
-    property flag:
-        """properties flag"""
-        def __get__(self): return self._delegate.core.flag
-        def __set__(self, flag): self._delegate.core.flag = flag
->>>>>>> 1b8ca7a7
-
-cdef bytes _forceBytes(object s):
-    u"""convert string or unicode object to bytes, assuming ascii encoding.
-    """
-    if PY_MAJOR_VERSION < 3:
-        return s
-    elif s is None:
-        return None
-    elif PyBytes_Check(s):
-        return s
-    elif PyUnicode_Check(s):
-        return s.encode('ascii')
-    else:
-        raise TypeError, u"Argument must be string, bytes or unicode."
 
 cdef inline bytes _forceCmdlineBytes(object s):
     return _forceBytes(s)
