#!/usr/bin/python
'''

pysam
*****

'''

import os, sys, glob, shutil, hashlib, re, fnmatch
import platform

name = "pysam"

# collect pysam version
sys.path.insert( 0, "pysam")
import version

version = version.__version__

samtools_exclude = ( "bamtk.c", "razip.c", "bgzip.c", 
                     "main.c", "calDepth.c", "bam2bed.c",
                     "wgsim.c", "md5fa.c", "maq2sam.c",)
samtools_dest = os.path.abspath( "samtools" )
tabix_exclude = ( "main.c", )
tabix_dest = os.path.abspath( "tabix" )

def locate(pattern, root=os.curdir):
    '''Locate all files matching supplied filename pattern in and below
    supplied root directory.'''
    for path, dirs, files in os.walk(os.path.abspath(root)):
       for filename in fnmatch.filter(files, pattern):
          yield os.path.join(path, filename)

def _update_pysam_files(cf, destdir):
    '''update pysam files applying redirection of ouput'''
    for filename in cf:
        if not filename: continue
        dest = filename + ".pysam.c"
        with open( filename ) as infile:
            with open( dest, "w" ) as outfile:
                outfile.write( '#include "pysam.h"\n\n' )
                outfile.write( re.sub( "stderr", "pysamerr", "".join(infile.readlines()) ) )
            with open( os.path.join( destdir, "pysam.h" ), "w" )as outfile:
                outfile.write ("""#ifndef PYSAM_H
#define PYSAM_H
#include "stdio.h"
extern FILE * pysamerr;
#endif
""")

# copy samtools source
if len(sys.argv) >= 2 and sys.argv[1] == "import":
   if len(sys.argv) < 3: raise ValueError("missing PATH to samtools source directory")
   if len(sys.argv) < 4: raise ValueError("missing PATH to tabix source directory")

   for destdir, srcdir, exclude in zip( 
      (samtools_dest, tabix_dest), 
      sys.argv[2:4],
      (samtools_exclude, tabix_exclude)):

      srcdir = os.path.abspath( srcdir )
      if not os.path.exists( srcdir ): raise IOError( "samtools src dir `%s` does not exist." % srcdir )

      cfiles = locate( "*.c", srcdir )
      hfiles = locate( "*.h", srcdir )
      ncopied = 0
      
      def _compareAndCopy( src, srcdir, destdir, exclude ):

         d, f = os.path.split(src)
         if f in exclude: return None
         common_prefix = os.path.commonprefix( (d, srcdir ) )
         subdir = re.sub( common_prefix, "", d )[1:]
         targetdir = os.path.join( destdir, subdir )
         if not os.path.exists( targetdir ):
            os.makedirs( targetdir )
         old_file = os.path.join( targetdir, f )
         if os.path.exists( old_file ):
            md5_old = hashlib.md5("".join(open(old_file,"r").readlines())).digest()
            md5_new = hashlib.md5("".join(open(src,"r").readlines())).digest()
            if md5_old != md5_new:
               raise ValueError( "incompatible files for %s and %s" % (old_file, src ))

         shutil.copy( src, targetdir )
         return old_file

      for src_file in hfiles:
         _compareAndCopy( src_file, srcdir,destdir, exclude )
         ncopied += 1

      cf = []
      for src_file in cfiles:
         cf.append( _compareAndCopy( src_file, srcdir, destdir, exclude ) )
         ncopied += 1
         
      sys.stdout.write("installed latest source code from %s: %i files copied" % (srcdir, ncopied))
      # redirect stderr to pysamerr and replace bam.h with a stub.
      sys.stdout.write("applying stderr redirection")
     
      _update_pysam_files(cf, destdir)
      

   sys.exit(0)

if len(sys.argv) >= 2 and sys.argv[1] == "refresh":
    sys.stdout.write("refreshing latest source code from .c to .pysam.c")
# redirect stderr to pysamerr and replace bam.h with a stub.
    sys.stdout.write("applying stderr redirection")
    for destdir in ('samtools', 'tabix'):
        pysamcfiles = locate( "*.pysam.c", destdir )
        for f in pysamcfiles: os.remove(f)
        cfiles = locate( "*.c", destdir )
        _update_pysam_files(cfiles, destdir)

    sys.exit(0)


###################
# populate headers
# mkdir pysam/include pysam/include/win32
# touch pysam/include/__init__.py pysam/include/win32/__init__.py
# cp samtools/*.h pysam/*.h pysam/include
# cp samtools/win32/*.h pysam/include/win32


from distribute_setup import use_setuptools
use_setuptools()

from setuptools import Extension, setup, find_packages

#######################################################
#######################################################
try:
    from Cython.Distutils import build_ext
except ImportError:
    # no Cython available - use existing C code
    cmdclass = { }
    csamtools_sources = [ "pysam/csamtools.c" ]
    tabix_sources = [ "pysam/ctabix.c" ]
    tabproxies_sources = ["pysam/TabProxies.c" ]
    cvcf_sources = ["pysam/cvcf.c" ]
else:
    cmdclass = { 'build_ext' : build_ext }
    csamtools_sources = [ "pysam/csamtools.pyx" ]
    tabix_sources = [ "pysam/ctabix.pyx" ]
    tabproxies_sources = ["pysam/TabProxies.pyx" ]
    cvcf_sources = ["pysam/cvcf.pyx" ]

#######################################################
classifiers = """
Development Status :: 2 - Alpha
Operating System :: MacOS :: MacOS X
Operating System :: Microsoft :: Windows :: Windows NT/2000
Operating System :: OS Independent
Operating System :: POSIX
Operating System :: POSIX :: Linux
Operating System :: Unix
Programming Language :: Python
Topic :: Scientific/Engineering
Topic :: Scientific/Engineering :: Bioinformatics
"""

#######################################################
## Windows compatibility
if platform.system()=='Windows':
    include_os = ['win32']
    os_c_files = ['win32/getopt.c']
else:
    include_os = []
    os_c_files = []

#######################################################
samtools = Extension(
    "pysam.csamtools",              
    csamtools_sources +\
        [ "pysam/%s" % x for x in (
                "pysam_util.c", )] +\
        glob.glob( os.path.join( "samtools", "*.pysam.c" )) +\
        os_c_files + \
        glob.glob( os.path.join( "samtools", "*", "*.pysam.c" ) ),
    library_dirs=[],
    include_dirs=[ "samtools", "pysam" ] + include_os,
    libraries=[ "z", ],
    language="c",
    define_macros = [('_FILE_OFFSET_BITS','64'),
                     ('_USE_KNETFILE','')], 
    )

tabix = Extension(
    "pysam.ctabix",                   
    tabix_sources +\
       [ "pysam/%s" % x for x in ( "tabix_util.c", )] +\
        os_c_files + \
       glob.glob( os.path.join( "tabix", "*.pysam.c" ) ),
    library_dirs=[],
    include_dirs=[ "tabix", "pysam" ] + include_os,
    libraries=[ "z", ],
    language="c",
    define_macros = [('_FILE_OFFSET_BITS','64'),
                     ('_USE_KNETFILE','')], 
    )

tabproxies = Extension(
    "pysam.TabProxies",               
    tabproxies_sources + os_c_files,
    library_dirs=[],
    include_dirs= include_os,
    libraries=[ "z", ],
    language="c",
    )

cvcf = Extension(
    "pysam.cvcf",                   
    cvcf_sources + os_c_files,
    library_dirs=[],
    include_dirs= ["tabix",] + include_os,
    libraries=[ "z", ],
    language="c",
    )

metadata = {
    'name': name,
    'version': version,
    'description': "pysam", 
    'long_description': __doc__,
    'author': "Andreas Heger",
    'author_email': "andreas.heger@gmail.com",
    'license': "MIT",
    'platforms': "ALL",
    'url': "http://code.google.com/p/pysam/",
    'packages' : ['pysam',
                  'pysam.include',
                  'pysam.include.samtools',
                  'pysam.include.samtools.bcftools',
                  'pysam.include.samtools.win32',
                  'pysam.include.tabix'],
    'requires' : ['cython (>=0.17)'],
    'ext_modules': [samtools, tabix, tabproxies, cvcf ],
    'cmdclass' : cmdclass,
    'install_requires' : ['cython>=0.17',], 
<<<<<<< HEAD
    'package_data' : {'tabix' : ['*.pxd', '*.h'], 
                      'pysam' : ['*.pxd', '*.h'],
                      'samtools' : ['*.pxd', '*.h'] },
=======
    'package_dir' : { 'pysam'                  : 'pysam',
                      'pysam.include.samtools' : 'samtools',
                      'pysam.include.tabix'    : 'tabix' },
    'package_data' : { '' : ['*.pxd', '*.h'],  },
>>>>>>> 0e7c98f9
    # do not pack in order to permit linking to csamtools.so
    'zip_safe' :False,
    'use_2to3': True,
    }

if __name__=='__main__':
   dist = setup(**metadata)<|MERGE_RESOLUTION|>--- conflicted
+++ resolved
@@ -238,16 +238,10 @@
     'ext_modules': [samtools, tabix, tabproxies, cvcf ],
     'cmdclass' : cmdclass,
     'install_requires' : ['cython>=0.17',], 
-<<<<<<< HEAD
-    'package_data' : {'tabix' : ['*.pxd', '*.h'], 
-                      'pysam' : ['*.pxd', '*.h'],
-                      'samtools' : ['*.pxd', '*.h'] },
-=======
     'package_dir' : { 'pysam'                  : 'pysam',
                       'pysam.include.samtools' : 'samtools',
                       'pysam.include.tabix'    : 'tabix' },
     'package_data' : { '' : ['*.pxd', '*.h'],  },
->>>>>>> 0e7c98f9
     # do not pack in order to permit linking to csamtools.so
     'zip_safe' :False,
     'use_2to3': True,
